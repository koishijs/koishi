--- conflicted
+++ resolved
@@ -120,13 +120,8 @@
       if (!identifier) line = line.slice(4)
       return line
         .replace(internalImport, '')
-<<<<<<< HEAD
         .replace(/import\("index"\)/g, "import('.')")
-        .replace(/^((module|(abstract )?class|namespace) .+ \{)$/, (_) => `declare ${_}`)
-=======
-        .replace(/import\("index"\)/g, 'import(".")')
         .replace(/^(module|class|namespace|const) /, (_) => `declare ${_}`)
->>>>>>> d41c9b7b
     } else {
       return ''
     }
