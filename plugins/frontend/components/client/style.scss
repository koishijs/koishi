@use 'sass:color';

$black: #000000;
$white: #ffffff;

:root {
  --active: #506ae6;
  --border: #e2e2e4;
  --border-dark: #c8c9cc;
  --card-bg: #ffffff;
  --page-bg: #f2f3f5;
  --card-border: var(--card-bg);
  --card-shadow: 0 6px 10px -4px rgb(0 0 0 / 15%);
  --loading-mask-bg: #f2f3f5bf;

  @mixin apply-color($name, $base) {
    --#{$name}: #{$base};
    --#{$name}-shade: #{mix($base, $black, 90%)};
    --#{$name}-tint: #{mix($base, $white, 80%)};
    --#{$name}-fade: #{fade-out($base, 0.9)};
  }

  @include apply-color(primary, #409eff);
  @include apply-color(success, #67c23a);
  @include apply-color(warning, #e49400);
  @include apply-color(error, #f56c6c);
  @include apply-color(info, #909399);
}

html.dark {
  --active: #ffffff;
  --border: #4f515cbf;
  --card-bg: #2f3034;
  --page-bg: #202225;
  --card-border: var(--border);
  --loading-mask-bg: #202225bf;

  @mixin apply-color($name, $base) {
    --#{$name}: #{$base};
    --#{$name}-shade: #{mix($base, $black, 80%)};
    --#{$name}-tint: #{mix($base, $white, 90%)};
    --#{$name}-fade: #{fade-out($base, 0.9)};
  }

  @include apply-color(primary, #7459ff);
  @include apply-color(success, #3ba55e);
  @include apply-color(warning, #f9af1b);
  @include apply-color(error, #ff595a);
  @include apply-color(info, #4f545c);
}

:root {
  --el-text-color-regular: var(--fg1);
  --el-text-color-primary: var(--fg3);
  --el-input-text-color: var(--fg1);
  --el-border-color-base: var(--border);
  --el-border-color-light: var(--border);
  --el-border-color-lighter: var(--border);
  --el-border-color-extra-light: var(--border);
  --el-color-primary: var(--primary);
  --el-color-primary-light-9: var(--bg1);
  --el-color-success: var(--success);
  --el-color-warning: var(--warning);
  --el-color-error: var(--error);
  --el-color-white: var(--bg1);
  --el-color-black: var(--fg1);
  --el-bg-color: var(--bg0)
}

.k-icon {
  transition: color 0.3s ease, background-color 0.3s ease;
}

.el-checkbox__label {
  transition: color 0.3s ease;
}

.el-input-number__decrease, .el-input-number__increase {
  --el-bg-color: transparent;
}


.el-input__inner {
  --el-input-bg-color: transparent;
}

.el-input__prefix-inner, .el-input__suffix-inner {
  align-items: center;
}

.el-loading-mask {
  background-color: var(--loading-mask-bg);
  transition: 0.3s ease;
}

.el-radio {
  height: 1.2rem;
}

.el-radio__label {
  --el-color-primary: var(--active);
  padding-top: 1px;
}

.el-scrollbar__bar {
  z-index: 500;
}

html.dark .el-switch {
  --el-switch-off-color: #72767d;
}

<<<<<<< HEAD
.el-table__body-wrapper,
.el-table__footer-wrapper,
.el-table__header-wrapper {
  --el-table-tr-bg-color: var(--card-bg);
  --el-table-header-bg-color: var(--bg2);
  tr {
    td,
    th {
      &.hover-row {
        background-color: var(--el-table-row-hover-bg-color);
      }
      &.el-table-fixed-column--left,
      &.el-table-fixed-column--right {
        background-color: var(--el-table-tr-bg-color);
      }
      &.el-table-fixed-column--left:is(th),
      &.el-table-fixed-column--right:is(th) {
        background-color: var(--el-table-header-bg-color);
      }
      &.is-first-column,
      &.is-last-column {
        &.el-table-fixed-column--left {
          &::before {
            box-shadow: inset 10px 0 10px -10px var(--bg0);
          }
        }
        &.el-table-fixed-column--right {
          &::before {
            box-shadow: inset -10px 0 10px -10px var(--bg0);
          }
        }
      }
    }
  }
=======
body > .el-message {
  transform: translateX(-50%) translateX(8rem);
>>>>>>> b3993d1f
}<|MERGE_RESOLUTION|>--- conflicted
+++ resolved
@@ -110,7 +110,6 @@
   --el-switch-off-color: #72767d;
 }
 
-<<<<<<< HEAD
 .el-table__body-wrapper,
 .el-table__footer-wrapper,
 .el-table__header-wrapper {
@@ -145,8 +144,8 @@
       }
     }
   }
-=======
+}
+
 body > .el-message {
   transform: translateX(-50%) translateX(8rem);
->>>>>>> b3993d1f
 }