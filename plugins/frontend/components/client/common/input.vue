--- conflicted
+++ resolved
@@ -5,11 +5,7 @@
     </span>
     <input
       autocomplete="off"
-<<<<<<< HEAD
-      :step="step"
-=======
       step="any"
->>>>>>> 79162454
       :value="value"
       :type="type"
       :style="inputStyle"
