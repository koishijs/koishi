--- conflicted
+++ resolved
@@ -13,7 +13,6 @@
         </div>
       </el-scrollbar>
     </template>
-<<<<<<< HEAD
     <template v-if="dbInfo?.model">
       <div class="content-right" v-loading="loading">
         <k-data-table
@@ -25,14 +24,8 @@
         ></k-data-table>
       </div>
     </template>
-    <el-empty v-else description="你还没有安装数据库支持">
-=======
-    <div v-if="tables">
-      {{ tables[current] }}
-    </div>
     <k-empty v-else>
       <div>你还没有安装数据库支持</div>
->>>>>>> 9c896885
       <k-button solid>安装数据库</k-button>
     </k-empty>
   </k-card-aside>
