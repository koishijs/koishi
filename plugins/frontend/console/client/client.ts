--- conflicted
+++ resolved
@@ -1,18 +1,10 @@
-<<<<<<< HEAD
 import { ClientConfig, Console } from '@koishijs/plugin-console'
 import { Dict } from '@koishijs/utils'
+import { useLocalStorage } from '@vueuse/core'
 import { deserialize, serialize } from 'bson'
 import { App, defineComponent, h, markRaw, reactive, ref, Ref, resolveComponent, watch } from 'vue'
 import { createRouter, createWebHistory, RouteRecordNormalized, START_LOCATION } from 'vue-router'
-import { Disposable, Extension, PageExtension, PageOptions, Store, ViewOptions } from '~/client'
-=======
-import { App, ref, reactive, h, markRaw, defineComponent, resolveComponent, watch, Ref } from 'vue'
-import { createWebHistory, createRouter, START_LOCATION, RouteRecordNormalized } from 'vue-router'
 import { Computed, Disposable, Extension, PageExtension, PageOptions, Store, ViewOptions } from '~/client'
-import { ClientConfig, Console } from '@koishijs/plugin-console'
-import { Dict } from '@koishijs/utils'
-import { useLocalStorage } from '@vueuse/core'
->>>>>>> b3993d1f
 
 // data api
 
