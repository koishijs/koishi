/* eslint-disable no-undef */

import { createApp, defineAsyncComponent } from 'vue'
import { connect, router, config } from './client'
import Collapse from './components/collapse.vue'
import View from './components/view'
import App from './layout/index.vue'
import Blank from './layout/blank.vue'
import client from '~/components'

<<<<<<< HEAD
import {
  ElCascader,
  ElEmpty,
  ElTooltip,
  ElScrollbar,
  ElSelect,
  ElTree,
  ElTable,
  ElTableColumn,
  ElPagination,
  ElLoading,
  ElButton,
  ElPopconfirm,
} from 'element-plus'

import 'element-plus/dist/index.css'
=======
>>>>>>> 79162454
import './index.scss'

const app = createApp(App)

<<<<<<< HEAD
app.use(ElCascader)
app.use(ElEmpty)
app.use(ElTooltip)
app.use(ElSelect)
app.use(ElScrollbar)
app.use(ElTree)
app.use(ElTable)
app.use(ElTableColumn)
app.use(ElPagination)
app.use(ElButton)
app.use(ElLoading)
app.use(ElPopconfirm)
=======
>>>>>>> 79162454
app.use(client)

app.component('k-collapse', Collapse)
app.component('k-view', View)
app.component('k-markdown', defineAsyncComponent(() => import('./components/markdown.vue')))

app.provide('ecTheme', 'dark-blue')

router.addRoute({
  path: '/blank',
  component: Blank,
  meta: { fields: [], position: 'hidden' },
})

app.use(router)

router.afterEach((route) => {
  if (typeof route.name === 'string') {
    document.title = `${route.name} | Koishi 控制台`
  }
})

const endpoint = new URL(config.endpoint, location.origin).toString()

connect(endpoint.replace(/^http/, 'ws'))

app.mount('#app')<|MERGE_RESOLUTION|>--- conflicted
+++ resolved
@@ -8,44 +8,10 @@
 import Blank from './layout/blank.vue'
 import client from '~/components'
 
-<<<<<<< HEAD
-import {
-  ElCascader,
-  ElEmpty,
-  ElTooltip,
-  ElScrollbar,
-  ElSelect,
-  ElTree,
-  ElTable,
-  ElTableColumn,
-  ElPagination,
-  ElLoading,
-  ElButton,
-  ElPopconfirm,
-} from 'element-plus'
-
-import 'element-plus/dist/index.css'
-=======
->>>>>>> 79162454
 import './index.scss'
 
 const app = createApp(App)
 
-<<<<<<< HEAD
-app.use(ElCascader)
-app.use(ElEmpty)
-app.use(ElTooltip)
-app.use(ElSelect)
-app.use(ElScrollbar)
-app.use(ElTree)
-app.use(ElTable)
-app.use(ElTableColumn)
-app.use(ElPagination)
-app.use(ElButton)
-app.use(ElLoading)
-app.use(ElPopconfirm)
-=======
->>>>>>> 79162454
 app.use(client)
 
 app.component('k-collapse', Collapse)
