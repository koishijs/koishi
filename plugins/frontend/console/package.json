{
  "name": "@koishijs/plugin-console",
  "description": "A web user interface for Koishi",
  "version": "2.1.0",
  "main": "lib/index.js",
  "typings": "lib/index.d.ts",
  "files": [
    "lib",
    "dist",
    "client/index.d.ts"
  ],
  "author": "Shigma <shigma10826@gmail.com>",
  "license": "MIT",
  "repository": {
    "type": "git",
    "url": "git+https://github.com/koishijs/koishi.git"
  },
  "bugs": {
    "url": "https://github.com/koishijs/koishi/issues"
  },
  "homepage": "https://koishi.js.org/plugins/other/status.html",
  "keywords": [
    "bot",
    "qqbot",
    "cqhttp",
    "coolq",
    "chatbot",
    "koishi",
    "plugin",
    "webui"
  ],
  "peerDependencies": {
    "koishi": "^4.1.2"
  },
  "devDependencies": {
<<<<<<< HEAD
    "@types/marked": "^4.0.1",
    "@types/uuid": "^8.3.4",
    "@vitejs/plugin-vue": "^2.0.1",
    "@vueuse/core": "^7.5.3",
    "element-plus": "^1.3.0-beta.10",
    "marked": "^4.0.10",
=======
    "@types/uuid": "^8.3.4",
    "@vitejs/plugin-vue": "^2.0.1",
    "@vueuse/core": "^7.5.3",
    "element-plus": "^1.3.0-beta.5",
>>>>>>> eb3b81f6
    "sass": "^1.48.0",
    "vite": "~2.5.10",
    "vue": "^3.2.21",
    "vue-router": "^4.0.12"
  },
  "dependencies": {
    "open": "^8.4.0",
    "uuid": "^8.3.2",
    "ws": "^8.4.2"
  }
}<|MERGE_RESOLUTION|>--- conflicted
+++ resolved
@@ -33,19 +33,10 @@
     "koishi": "^4.1.2"
   },
   "devDependencies": {
-<<<<<<< HEAD
-    "@types/marked": "^4.0.1",
     "@types/uuid": "^8.3.4",
     "@vitejs/plugin-vue": "^2.0.1",
     "@vueuse/core": "^7.5.3",
     "element-plus": "^1.3.0-beta.10",
-    "marked": "^4.0.10",
-=======
-    "@types/uuid": "^8.3.4",
-    "@vitejs/plugin-vue": "^2.0.1",
-    "@vueuse/core": "^7.5.3",
-    "element-plus": "^1.3.0-beta.5",
->>>>>>> eb3b81f6
     "sass": "^1.48.0",
     "vite": "~2.5.10",
     "vue": "^3.2.21",
