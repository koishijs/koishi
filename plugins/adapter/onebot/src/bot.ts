--- conflicted
+++ resolved
@@ -81,7 +81,6 @@
     // this.guildBot.selfId = profile.tiny_id
     this.guildBot.avatar = profile.avatar_url
     this.guildBot.username = profile.nickname
-    this.guildBot.internal = this.internal
   }
 
   sendMessage(channelId: string, content: string, guildId?: string) {
@@ -176,7 +175,6 @@
 }
 
 export class QQGuildBot extends OneBotBot {
-<<<<<<< HEAD
   parentBot: OneBotBot
 
   get status() {
@@ -201,19 +199,6 @@
     // prevent circular reference and use this as already disposed
     this.parentBot = undefined
   }
-=======
-  get status() {
-    return super.status
-  }
-
-  set status(status: Bot.Status) {
-    super.status = status
-  }
-
-  async start() {}
-
-  async stop() {}
->>>>>>> 1b6a528e
 
   async sendGuildMessage(guildId: string, channelId: string, content: string) {
     if (!content) return
