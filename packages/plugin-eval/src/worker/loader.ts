--- conflicted
+++ resolved
@@ -42,17 +42,13 @@
   return module
 }
 
-<<<<<<< HEAD
-const suffixes = ['', '.js', '.ts', '.coffee', '/index.js', '/index.ts', '/index.coffee']
-=======
-const extnames = new Set(['.js', '.ts', '.json', '.yml', '.yaml'])
+const extnames = new Set(['.js', '.ts', '.coffee', '.json', '.yml', '.yaml'])
 
 function* suffixes() {
   yield ''
   for (const ext of extnames) yield ext
   for (const ext of extnames) yield '/index' + ext
 }
->>>>>>> 1834daf2
 
 function locateModule(specifier: string) {
   for (const suffix of suffixes()) {
