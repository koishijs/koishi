{
  "name": "koishi-plugin-eval",
  "version": "3.2.3",
  "description": "Execute JavaScript and create addons in Koishi",
  "main": "lib/index.js",
  "typings": "lib/index.d.ts",
  "engines": {
    "node": ">=14.6.0"
  },
  "files": [
    "lib"
  ],
  "license": "MIT",
  "author": "Shigma <1700011071@pku.edu.cn>",
  "repository": {
    "type": "git",
    "url": "git+https://github.com/koishijs/koishi.git"
  },
  "bugs": {
    "url": "https://github.com/koishijs/koishi/issues"
  },
  "homepage": "https://koishi.js.org/plugins/eval.html",
  "keywords": [
    "bot",
    "qqbot",
    "cqhttp",
    "coolq",
    "chatbot",
    "koishi",
    "plugin",
    "eval",
    "runner",
    "code"
  ],
  "peerDependencies": {
    "koishi-core": "^3.13.0"
  },
  "optionalDependencies": {
    "@babel/core": "^7.14.0",
    "@babel/plugin-transform-react-jsx": "^7.13.12",
    "coffeescript": "^2.5.1",
    "esbuild": "^0.11.18",
    "json5": "^2.2.0",
    "typescript": "^4.2.4"
  },
  "dependencies": {
    "js-yaml": "^4.1.0",
    "koishi-utils": "workspace:packages/koishi-utils",
    "simple-git": "^2.38.0"
  },
  "devDependencies": {
    "@types/babel__core": "^7.1.14",
    "@types/js-yaml": "^4.0.1",
<<<<<<< HEAD
    "chai": "^4.3.4",
    "koishi": "workspace:packages/koishi",
    "koishi-plugin-teach": "workspace:packages/plugin-teach",
    "koishi-test-utils": "^6.0.1"
=======
    "koishi-test-utils": "^6.1.0"
>>>>>>> f0262216
  }
}<|MERGE_RESOLUTION|>--- conflicted
+++ resolved
@@ -51,13 +51,9 @@
   "devDependencies": {
     "@types/babel__core": "^7.1.14",
     "@types/js-yaml": "^4.0.1",
-<<<<<<< HEAD
     "chai": "^4.3.4",
     "koishi": "workspace:packages/koishi",
     "koishi-plugin-teach": "workspace:packages/plugin-teach",
-    "koishi-test-utils": "^6.0.1"
-=======
     "koishi-test-utils": "^6.1.0"
->>>>>>> f0262216
   }
 }