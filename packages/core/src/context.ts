import { Logger, makeArray, remove, Random, Promisify, Awaitable, Dict, MaybeArray, defineProperty } from '@koishijs/utils'
import { Command } from './command'
import { Session } from './session'
import { User, Channel, Modules } from './database'
import { Argv } from './parser'
import { App } from './app'
import { Bot } from './bot'
import { Database } from './database'
import { Adapter } from './adapter'
import { Model, Tables } from './orm'
import Schema from 'schemastery'

export type Next = (next?: Next.Callback) => Promise<void | string>
export type Middleware = (session: Session, next: Next) => Awaitable<void | string>
export type Disposable = () => void

export namespace Next {
  export const MAX_DEPTH = 64

  export type Queue = ((next?: Next) => Promise<void | string>)[]
  export type Callback = void | string | ((next?: Next) => Awaitable<void | string>)

  export async function compose(callback: Callback, next?: Next) {
    return typeof callback === 'function' ? callback(next) : callback
  }
}

export type Plugin<T = any> = Plugin.Function<T> | Plugin.Object<T>

export namespace Plugin {
  export type Function<T = any> = (ctx: Context, options: T) => void
  export type Constructor<T = any> = new (ctx: Context, options: T) => void

  export interface Object<T = any> {
    name?: string
    apply: Function<T>
    Config?: Schema
    using?: readonly (keyof Context.Services)[]
  }

  export type Config<T extends Plugin> =
    | T extends Constructor<infer U> ? U
    : T extends Function<infer U> ? U
    : T extends Object<infer U> ? U
    : never

  export interface State<T = any> {
    id?: string
    parent?: State
    context?: Context
    config?: T
    using?: readonly (keyof Context.Services)[]
    schema?: Schema
    plugin?: Plugin
    children: Plugin[]
    disposables: Disposable[]
  }

  export class Registry extends Map<Plugin, State> {
    private resolve(plugin: Plugin) {
      return plugin && (typeof plugin === 'function' ? plugin : plugin.apply)
    }

    get(plugin: Plugin) {
      return super.get(this.resolve(plugin))
    }

    set(plugin: Plugin, state: State) {
      return super.set(this.resolve(plugin), state)
    }

    has(plugin: Plugin) {
      return super.has(this.resolve(plugin))
    }

    delete(plugin: Plugin) {
      return super.delete(this.resolve(plugin))
    }
  }
}

function isBailed(value: any) {
  return value !== null && value !== false && value !== undefined
}

function isConstructor(func: Function) {
  // async function or arrow function
  if (!func.prototype) return false
  // generator function or malformed definition
  if (func.prototype.constructor !== func) return false
  return true
}

function isApplicable(object: Plugin) {
  return object && typeof object === 'object' && typeof object.apply === 'function'
}

const selectors = ['user', 'guild', 'channel', 'self', 'private', 'platform'] as const

export type Filter = (session: Session) => boolean
export type SelectorType = typeof selectors[number]
export type SelectorValue = boolean | MaybeArray<string | number>
export type BaseSelection = { [K in SelectorType as `$${K}`]?: SelectorValue }

export interface Selection extends BaseSelection {
  $and?: Selection[]
  $or?: Selection[]
  $not?: Selection
}

export interface Context extends Context.Services {}

export class Context {
  static readonly middleware = Symbol('middleware')
  static readonly current = Symbol('source')

  protected constructor(public filter: Filter, public app?: App, private _plugin: Plugin = null) {}

  [Symbol.for('nodejs.util.inspect.custom')]() {
    return `Context <${this._plugin ? this._plugin.name : 'root'}>`
  }

  private _property<K extends keyof Session>(key: K, ...values: Session[K][]) {
    return this.intersect((session) => {
      return values.length ? values.includes(session[key]) : !!session[key]
    })
  }

  user(...values: string[]) {
    return this._property('userId', ...values)
  }

  self(...values: string[]) {
    return this._property('selfId', ...values)
  }

  guild(...values: string[]) {
    return this._property('guildId', ...values)
  }

  channel(...values: string[]) {
    return this._property('channelId', ...values)
  }

  platform(...values: string[]) {
    return this._property('platform', ...values)
  }

  private(...values: string[]) {
    return this.exclude(this._property('guildId'))._property('userId', ...values)
  }

  select(options: Selection) {
    let ctx: Context = this

    // basic selectors
    for (const type of selectors) {
      const value = options[`$${type}`] as SelectorValue
      if (value === true) {
        ctx = ctx[type]()
      } else if (value === false) {
        ctx = ctx.exclude(ctx[type]())
      } else if (value !== undefined) {
        // we turn everything into string
        ctx = ctx[type](...makeArray(value).map(item => '' + item))
      }
    }

    // intersect
    if (options.$and) {
      for (const selection of options.$and) {
        ctx = ctx.intersect(this.select(selection))
      }
    }

    // union
    if (options.$or) {
      let ctx2: Context = this.app
      for (const selection of options.$or) {
        ctx2 = ctx2.union(this.select(selection))
      }
      ctx = ctx.intersect(ctx2)
    }

    // exclude
    if (options.$not) {
      ctx = ctx.exclude(this.select(options.$not))
    }

    return ctx
  }

  logger(name: string) {
    return new Logger(name)
  }

  any() {
    return new Context(() => true, this.app, this._plugin)
  }

  never() {
    return new Context(() => false, this.app, this._plugin)
  }

  union(arg: Filter | Context) {
    const filter = typeof arg === 'function' ? arg : arg.filter
    return new Context(s => this.filter(s) || filter(s), this.app, this._plugin)
  }

  intersect(arg: Filter | Context) {
    const filter = typeof arg === 'function' ? arg : arg.filter
    return new Context(s => this.filter(s) && filter(s), this.app, this._plugin)
  }

  exclude(arg: Filter | Context) {
    const filter = typeof arg === 'function' ? arg : arg.filter
    return new Context(s => this.filter(s) && !filter(s), this.app, this._plugin)
  }

  /** @deprecated use `ctx.exclude()` instead */
  except(arg: Filter | Context) {
    return this.exclude(arg)
  }

  match(session?: Session) {
    return !session || this.filter(session)
  }

  get state() {
    return this.app.registry.get(this._plugin)
  }

  using(using: readonly (keyof Context.Services)[], callback: Plugin.Function<void>) {
    return this.plugin({ using, apply: callback, name: callback.name })
  }

  plugin(name: string, options?: any): this
  plugin<T extends Plugin>(plugin: T, options?: boolean | Plugin.Config<T>): this
  plugin(entry: string | Plugin, options?: any) {
    if (options === false) return this
    if (options === true) options = undefined
    options ??= {}

    const plugin: Plugin = typeof entry === 'string' ? Modules.require(entry, true) : entry
    if (this.app.registry.has(plugin)) {
      this.logger('app').warn(new Error('duplicate plugin detected'))
      return this
    }

    if (typeof plugin !== 'function' && !isApplicable(plugin)) {
      throw new Error('invalid plugin, expect function or object with an "apply" method')
    }

    const ctx = new Context(this.filter, this.app, plugin).select(options)
    const schema = plugin['Config'] || plugin['schema']
    const using = plugin['using'] || []
    if (schema) options = schema(options)

    this.app.registry.set(plugin, {
      plugin,
      schema,
      using,
      id: Random.id(),
      context: this,
      config: options,
      parent: this.state,
      children: [],
      disposables: [],
    })

    const dispose = this.on('service', async (name) => {
      if (!using.includes(name)) return
      await Promise.allSettled(ctx.state.disposables.slice(1).map(dispose => dispose()))
      callback()
    })

    this.state.children.push(plugin)
    this.emit('plugin-added', plugin)
    ctx.state.disposables.push(dispose)

    const callback = () => {
      if (using.some(name => !this[name])) return
      if (typeof plugin !== 'function') {
        plugin.apply(ctx, options)
      } else if (isConstructor(plugin)) {
        new plugin(ctx, options)
      } else {
        plugin(ctx, options)
      }
    }

    callback()
    return this
  }

  async dispose(plugin = this._plugin) {
    if (!plugin) throw new Error('root level context cannot be disposed')
    const state = this.app.registry.get(plugin)
    if (!state) return
    await Promise.allSettled([
      ...state.children.slice().map(plugin => this.dispose(plugin)),
      ...state.disposables.slice().map(dispose => dispose()),
    ]).finally(() => {
      this.app.registry.delete(plugin)
      remove(state.parent.children, plugin)
      this.emit('plugin-removed', plugin)
    })
  }

  * getHooks(name: EventName, session?: Session) {
    for (const [context, callback] of this.app._hooks[name] || []) {
      if (!context.match(session)) continue
      yield callback
    }
  }

  async parallel<K extends EventName>(name: K, ...args: Parameters<EventMap[K]>): Promise<void>
  async parallel<K extends EventName>(session: Session, name: K, ...args: Parameters<EventMap[K]>): Promise<void>
  async parallel(...args: any[]) {
    const tasks: Promise<any>[] = []
    const session = typeof args[0] === 'object' ? args.shift() : null
    const name = args.shift()
    for (const callback of this.getHooks(name, session)) {
      tasks.push((async () => {
        return callback.apply(session, args)
      })().catch(((error) => {
        this.logger('app').warn(error)
      })))
    }
    await Promise.all(tasks)
  }

  emit<K extends EventName>(name: K, ...args: Parameters<EventMap[K]>): void
  emit<K extends EventName>(session: Session, name: K, ...args: Parameters<EventMap[K]>): void
  emit(...args: [any, ...any[]]) {
    this.parallel(...args)
  }

  waterfall<K extends EventName>(name: K, ...args: Parameters<EventMap[K]>): Promisify<ReturnType<EventMap[K]>>
  waterfall<K extends EventName>(session: Session, name: K, ...args: Parameters<EventMap[K]>): Promisify<ReturnType<EventMap[K]>>
  async waterfall(...args: [any, ...any[]]) {
    const session = typeof args[0] === 'object' ? args.shift() : null
    const name = args.shift()
    for (const callback of this.getHooks(name, session)) {
      const result = await callback.apply(session, args)
      args[0] = result
    }
    return args[0]
  }

  chain<K extends EventName>(name: K, ...args: Parameters<EventMap[K]>): ReturnType<EventMap[K]>
  chain<K extends EventName>(session: Session, name: K, ...args: Parameters<EventMap[K]>): ReturnType<EventMap[K]>
  chain(...args: [any, ...any[]]) {
    const session = typeof args[0] === 'object' ? args.shift() : null
    const name = args.shift()
    for (const callback of this.getHooks(name, session)) {
      const result = callback.apply(session, args)
      args[0] = result
    }
    return args[0]
  }

  serial<K extends EventName>(name: K, ...args: Parameters<EventMap[K]>): Promisify<ReturnType<EventMap[K]>>
  serial<K extends EventName>(session: Session, name: K, ...args: Parameters<EventMap[K]>): Promisify<ReturnType<EventMap[K]>>
  async serial(...args: any[]) {
    const session = typeof args[0] === 'object' ? args.shift() : null
    const name = args.shift()
    for (const callback of this.getHooks(name, session)) {
      const result = await callback.apply(session, args)
      if (isBailed(result)) return result
    }
  }

  bail<K extends EventName>(name: K, ...args: Parameters<EventMap[K]>): ReturnType<EventMap[K]>
  bail<K extends EventName>(session: Session, name: K, ...args: Parameters<EventMap[K]>): ReturnType<EventMap[K]>
  bail(...args: any[]) {
    const session = typeof args[0] === 'object' ? args.shift() : null
    const name = args.shift()
    for (const callback of this.getHooks(name, session)) {
      const result = callback.apply(session, args)
      if (isBailed(result)) return result
    }
  }

  on<K extends EventName>(name: K, listener: EventMap[K], prepend?: boolean): () => boolean
  on(name: EventName, listener: Disposable, prepend = false) {
    const method = prepend ? 'unshift' : 'push'

    if (typeof name === 'string' && name in Context.deprecatedEvents) {
      const alternative = Context.deprecatedEvents[name]
      this.logger('app').warn(`event "${name}" is deprecated, use "${alternative}" instead`)
      name = alternative
    }

    // handle special events
    if (name === 'ready' && this.app.isActive) {
      return listener(), () => false
    } else if (name === 'dispose') {
      this.state.disposables[method](listener)
      return () => remove(this.state.disposables, listener)
    }

    const hooks = this.app._hooks[name] ||= []
    if (hooks.length >= this.app.options.maxListeners) {
      this.logger('app').warn(
        'max listener count (%d) for event "%s" exceeded, which may be caused by a memory leak',
        this.app.options.maxListeners, name,
      )
    }

    hooks[method]([this, listener])
    const dispose = () => {
      remove(this.state.disposables, dispose)
      return this.off(name, listener)
    }
    this.state.disposables.push(dispose)
    return dispose
  }

  before<K extends BeforeEventName>(name: K, listener: BeforeEventMap[K], append = false) {
    const seg = name.split('/')
    seg[seg.length - 1] = 'before-' + seg[seg.length - 1]
    return this.on(seg.join('/') as EventName, listener, !append)
  }

  once<K extends EventName>(name: K, listener: EventMap[K], prepend?: boolean): () => boolean
  once(name: EventName, listener: Disposable, prepend = false) {
    const dispose = this.on(name, function (...args: any[]) {
      dispose()
      return listener.apply(this, args)
    }, prepend)
    return dispose
  }

  off<K extends EventName>(name: K, listener: EventMap[K]) {
    const index = (this.app._hooks[name] || [])
      .findIndex(([context, callback]) => context === this && callback === listener)
    if (index >= 0) {
      this.app._hooks[name].splice(index, 1)
      return true
    }
  }

  middleware(middleware: Middleware, prepend = false) {
    return this.on(Context.middleware, middleware, prepend)
  }

  private createTimerDispose(timer: NodeJS.Timeout) {
    const dispose = () => {
      clearTimeout(timer)
      return remove(this.state.disposables, dispose)
    }
    this.state.disposables.push(dispose)
    return dispose
  }

  setTimeout(callback: (...args: any[]) => void, ms: number, ...args: any[]) {
    const dispose = this.createTimerDispose(setTimeout(() => {
      dispose()
      callback()
    }, ms, ...args))
    return dispose
  }

  setInterval(callback: (...args: any[]) => void, ms: number, ...args: any[]) {
    return this.createTimerDispose(setInterval(callback, ms, ...args))
  }

  command<D extends string>(def: D, config?: Command.Config): Command<never, never, Argv.ArgumentType<D>>
  command<D extends string>(def: D, desc: string, config?: Command.Config): Command<never, never, Argv.ArgumentType<D>>
  command(def: string, ...args: [Command.Config?] | [string, Command.Config?]) {
    const desc = typeof args[0] === 'string' ? args.shift() as string : ''
    const config = args[0] as Command.Config
    const path = def.split(' ', 1)[0].toLowerCase()
    const decl = def.slice(path.length)
    const segments = path.split(/(?=[./])/g)

    let parent: Command, root: Command
    const list: Command[] = []
    segments.forEach((segment, index) => {
      const code = segment.charCodeAt(0)
      const name = code === 46 ? parent.name + segment : code === 47 ? segment.slice(1) : segment
      let command = this.app._commands.get(name)
      if (command) {
        if (parent) {
          if (command === parent) {
            throw new Error(`cannot set a command (${command.name}) as its own subcommand`)
          }
          if (command.parent) {
            if (command.parent !== parent) {
              throw new Error(`cannot create subcommand ${path}: ${command.parent.name}/${command.name} already exists`)
            }
          } else {
            command.parent = parent
            parent.children.push(command)
          }
        }
        return parent = command
      }
      command = new Command(name, decl, index === segments.length - 1 ? desc : '', this)
      list.push(command)
      if (!root) root = command
      if (parent) {
        command.parent = parent
        command.config.authority = parent.config.authority
        parent.children.push(command)
      }
      parent = command
    })

    if (desc) parent.description = desc
    Object.assign(parent.config, config)
    list.forEach(command => this.emit('command-added', command))
    if (!config?.patch) {
      if (root) this.state.disposables.unshift(() => root.dispose())
      return parent
    }

    if (root) root.dispose()
    const command = Object.create(parent)
    command._disposables = this.state.disposables
    return command
  }

  getSelfIds(type?: string, assignees?: string[]): Dict<string[]> {
    if (type) {
      assignees ||= this.bots.filter(bot => bot.platform === type).map(bot => bot.selfId)
      return { [type]: assignees }
    }
    const platforms: Dict<string[]> = {}
    for (const bot of this.bots) {
      (platforms[bot.platform] ||= []).push(bot.selfId)
    }
    return platforms
  }

  async broadcast(content: string, forced?: boolean): Promise<string[]>
  async broadcast(channels: readonly string[], content: string, forced?: boolean): Promise<string[]>
  async broadcast(...args: [string, boolean?] | [readonly string[], string, boolean?]) {
    let channels: string[]
    if (Array.isArray(args[0])) channels = args.shift() as any
    const [content, forced] = args as [string, boolean]
    if (!content) return []

    const data = this.database
      ? await this.database.getAssignedChannels(['id', 'assignee', 'flag', 'platform'])
      : channels.map((id) => {
        const [platform] = id.split(':')
        const bot = this.bots.find(bot => bot.platform === platform)
        return bot && { id, assignee: bot.selfId, flag: 0, platform }
      }).filter(Boolean)

    const assignMap: Dict<Dict<string[]>> = {}
    for (const { id, assignee, flag, platform } of data) {
      if (channels && !channels.includes(`${platform}:${id}`)) continue
      if (!forced && (flag & Channel.Flag.silent)) continue
<<<<<<< HEAD
      
      // id = cid
=======
>>>>>>> f75b4079
      const map = assignMap[platform] ||= {}
      if (map[assignee]) {
        map[assignee].push(id)
      } else {
        map[assignee] = [id]
      }
    }
<<<<<<< HEAD
    return (await Promise.all(Object.entries(assignMap).flatMap(([type, map]) => {
=======

    return (await Promise.all(Object.entries(assignMap).flatMap(([platform, map]) => {
>>>>>>> f75b4079
      return this.bots.map((bot) => {
        if (bot.platform !== platform) return Promise.resolve([])
        return bot.broadcast(map[bot.selfId] || [], content)
      })
    }))).flat(1)
  }
}

export namespace Context {
  export interface Services {
    bots: Adapter.BotList
    database: Database
    model: Model
  }

  export function service(key: keyof Services) {
    if (Object.prototype.hasOwnProperty.call(Context.prototype, key)) return
    const privateKey = Symbol(key)
    Object.defineProperty(Context.prototype, key, {
      get(this: Context) {
        const value = this.app[privateKey]
        if (!value) return
        defineProperty(value, Context.current, this)
        return value
      },
      set(this: Context, value) {
        const oldValue = this.app[privateKey]
        if (oldValue === value) return
        this.app[privateKey] = value
        this.emit('service', key)
        const action = value ? oldValue ? 'changed' : 'enabled' : 'disabled'
        this.logger('service').debug(key, action)
        if (value) {
          this.app._services[key] = this.state.id
          const dispose = () => {
            if (this.app[privateKey] !== value) return
            this[key] = null
            delete this.app._services[key]
          }
          this.state.disposables.push(dispose)
          this.on('service', (name) => {
            if (name !== key) return
            dispose()
            remove(this.state.disposables, dispose)
          })
        }
      },
    })
  }

  service('bots')
  service('database')
  service('model')

  export const deprecatedEvents: Dict<EventName & string> = {
    'connect': 'ready',
    'disconnect': 'dispose',
    'before-command': 'command/check',
  }
}

type EventName = keyof EventMap
type OmitSubstring<S extends string, T extends string> = S extends `${infer L}${T}${infer R}` ? `${L}${R}` : never
type BeforeEventName = OmitSubstring<EventName & string, 'before-'>

export type BeforeEventMap = { [E in EventName & string as OmitSubstring<E, 'before-'>]: EventMap[E] }

export interface EventMap {
  [Context.middleware]: Middleware

  // internal events
  'appellation'(name: string, session: Session): string
  'before-parse'(content: string, session: Session): Argv
  'before-attach-channel'(session: Session, fields: Set<Channel.Field>): void
  'attach-channel'(session: Session): Awaitable<void | boolean>
  'before-attach-user'(session: Session, fields: Set<User.Field>): void
  'attach-user'(session: Session): Awaitable<void | boolean>
  'before-attach'(session: Session): void
  'attach'(session: Session): void
  'before-send'(session: Session): Awaitable<void | boolean>
  'command-added'(command: Command): void
  'command-removed'(command: Command): void
  'command-error'(argv: Argv, error: any): void
  'command/check'(argv: Argv): Awaitable<void | string>
  'command/action'(argv: Argv): Awaitable<void | string>
  'command/before-attach-channel'(argv: Argv, fields: Set<Channel.Field>): void
  'command/before-attach-user'(argv: Argv, fields: Set<User.Field>): void
  'middleware'(session: Session): void
  'help/command'(output: string[], command: Command, session: Session): void
  'help/option'(output: string, option: Argv.OptionDeclaration, command: Command, session: Session): string
  'plugin-added'(plugin: Plugin): void
  'plugin-removed'(plugin: Plugin): void
  'ready'(): Awaitable<void>
  'dispose'(): Awaitable<void>
  'model'(name: keyof Tables): void
  'service'(name: keyof Context.Services): void
  'adapter'(): void
  'bot-added'(bot: Bot): void
  'bot-removed'(bot: Bot): void
  'bot-status-updated'(bot: Bot): void
  'bot-connect'(bot: Bot): Awaitable<void>
  'bot-disconnect'(bot: Bot): Awaitable<void>

  // deprecated events
  'connect'(): Awaitable<void>
  'disconnect'(): Awaitable<void>
  'before-command'(argv: Argv): Awaitable<void | string>
}<|MERGE_RESOLUTION|>--- conflicted
+++ resolved
@@ -554,11 +554,6 @@
     for (const { id, assignee, flag, platform } of data) {
       if (channels && !channels.includes(`${platform}:${id}`)) continue
       if (!forced && (flag & Channel.Flag.silent)) continue
-<<<<<<< HEAD
-      
-      // id = cid
-=======
->>>>>>> f75b4079
       const map = assignMap[platform] ||= {}
       if (map[assignee]) {
         map[assignee].push(id)
@@ -566,12 +561,8 @@
         map[assignee] = [id]
       }
     }
-<<<<<<< HEAD
-    return (await Promise.all(Object.entries(assignMap).flatMap(([type, map]) => {
-=======
 
     return (await Promise.all(Object.entries(assignMap).flatMap(([platform, map]) => {
->>>>>>> f75b4079
       return this.bots.map((bot) => {
         if (bot.platform !== platform) return Promise.resolve([])
         return bot.broadcast(map[bot.selfId] || [], content)
