--- conflicted
+++ resolved
@@ -228,11 +228,7 @@
       delay = Math.max(message, character * text.length)
     }
     return new Promise<string[]>((resolve, reject) => {
-<<<<<<< HEAD
-      this._queuedTasks.push({ content, delay, options, resolve, reject })
-=======
-      (this._queuedTasks ??= []).push({ content, delay, resolve, reject })
->>>>>>> 4dd30f2b
+      (this._queuedTasks ??= []).push({ content, delay, options, resolve, reject })
       if (!this._queuedTimeout) this._next()
     })
   }
