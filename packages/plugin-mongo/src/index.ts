import MongoDatabase, { Config } from './database'
<<<<<<< HEAD
import { User, Database, extendDatabase, Context } from 'koishi-core'
=======
import { User, Channel, Database, extendDatabase, Context } from 'koishi-core'
>>>>>>> 47b1a7bd

export * from './database'
export default MongoDatabase

declare module 'koishi-core/dist/database' {
  interface Database extends MongoDatabase { }
}

function projection(keys: readonly string[]) {
  const d = {}
  for (const key of keys) d[key] = 1
  return d
}

function escapeKey<T extends Partial<User>>(doc: T) {
  const data: T = { ...doc }
  delete data.timers
  delete data.usage
  if (doc.timers) {
    data.timers = {}
    for (const key in doc.timers) {
      if (key === '$date') data.timers._date = doc.timers.$date
      else data.timers[key.replace(/\./gmi, '_')] = doc.timers[key]
    }
  }
  if (doc.usage) {
    data.usage = {}
    for (const key in doc.usage) {
      if (key === '$date') data.usage._date = doc.usage.$date
      else data.usage[key.replace(/\./gmi, '_')] = doc.usage[key]
    }
  }
  return data
}

function unescapeKey<T extends Partial<User>>(data: T) {
  if (data.timers) {
    if (data.timers._date) {
      data.timers.$date = data.timers._date
      delete data.timers._date
    }
    for (const key in data.timers) {
      if (key.includes('_')) {
        data.timers[key.replace(/_/gmi, '.')] = data.timers[key]
        delete data.timers[key]
      }
    }
  }
  if (data.usage) {
    if (data.usage._date) {
      data.usage.$date = data.usage._date
      delete data.usage._date
    }
    for (const key in data.usage) {
      if (key.includes('_')) {
        data.usage[key.replace(/_/gmi, '.')] = data.usage[key]
        delete data.usage[key]
      }
    }
  }
  return data
}

extendDatabase(MongoDatabase, {
  async getUser(type, id, _fields) {
    const fields = _fields || User.fields
    if (fields && !fields.length) return { [type]: id } as any
    if (Array.isArray(id)) {
      const users = await this.user.find({ [type]: { $in: id } }).project(projection(fields)).toArray()
      return users.map(unescapeKey)
    }
    const [data] = await this.user.find({ [type]: id }).project(projection(fields)).toArray()
    return data && { ...unescapeKey(data), [type]: id }
  },

  async setUser(type, id, data) {
    if (data === null) await this.user.deleteOne({ [type]: id })
    else await this.user.updateOne({ [type]: id }, { $set: escapeKey(data) }, { upsert: true })
  },

<<<<<<< HEAD
  async getChannel(type, pid, fields) {
    if (Array.isArray(pid)) {
      if (fields && !fields.length) return pid.map(id => ({ id: `${type}:${id}` } as any))
      const channels = await this.channel.find({ _id: { $in: pid.map(id => `${type}:${id}`) } }).project(projection(fields)).toArray()
      return channels.map(channel => ({ ...channel, id: `${channel.type}:${channel.pid}` }))
=======
  async getGroup(groupId, ...args) {
    const selfId = typeof args[0] === 'number' ? args.shift() as number : 0
    const fields = args[0] as any || Channel.fields
    if (fields && !fields.length) return {} as any
    const f = {}
    for (const field of fields) f[field] = 1
    const [data] = await this.group.find({ _id: groupId }).project(f).toArray()
    const fallback = Channel.create(groupId, selfId)
    if (!data?.assignee && selfId && groupId) {
      await this.group.updateOne({ _id: groupId }, { $set: { assignee: selfId, flag: 0 } }, { upsert: true })
>>>>>>> 47b1a7bd
    }
    if (fields && !fields.length) return { id: `${type}:${pid}` } as any
    const [data] = await this.channel.find({ type, pid }).project(projection(fields)).toArray()
    return data && { ...data, id: `${type}:${pid}` }
  },

<<<<<<< HEAD
  async getChannelList(fields, type, assignees) {
    const idMap: (readonly [string, readonly string[]])[] = assignees ? [[type, assignees]]
      : type ? [[type, this.app.servers[type].bots.map(bot => bot.selfId)]]
        : Object.entries(this.app.servers).map(([type, { bots }]) => [type, bots.map(bot => bot.selfId)])
    const channels = await this.channel.find({ $or: idMap.map(([type, ids]) => ({ type, pid: { $in: ids } })) }).project(projection(fields)).toArray()
    return channels.map(channel => ({ ...channel, id: `${channel.type}:${channel.pid}` }))
=======
  async getAllGroups(...args) {
    let assignees: number[]
    let fields: readonly Channel.Field[]
    if (args.length > 1) {
      fields = args[0]
      assignees = args[1] as number[]
    } else if (args.length && typeof args[0][0] === 'number') {
      fields = Channel.fields
      assignees = args[0] as any
    } else {
      fields = args[0] || Channel.fields
      assignees = await this.app.getSelfIds()
    }
    if (!assignees.length) return []
    const f = {}
    for (const field of fields) f[field] = 1
    const fallback = Channel.create(0, 0)
    const results = await this.group.find({ assignee: { $in: assignees } }).project(f).toArray()
    return results.map(result => ({
      ...fallback, ...result, id: result._id,
    }))
>>>>>>> 47b1a7bd
  },

  async setChannel(type, pid, data) {
    if (data === null) return this.channel.deleteOne({ type, pid }) as any
    await this.user.updateOne({ type, pid }, { $set: data }, { upsert: true })
  },
})

export const name = 'mongo'

export function apply(ctx: Context, config: Config) {
  const db = new MongoDatabase(ctx.app, { host: 'localhost', port: 27017, name: 'koishi', protocol: 'mongodb', ...config })
  ctx.database = db as Database
  ctx.on('before-connect', () => db.start())
  ctx.on('before-disconnect', () => db.stop())
}<|MERGE_RESOLUTION|>--- conflicted
+++ resolved
@@ -1,9 +1,5 @@
 import MongoDatabase, { Config } from './database'
-<<<<<<< HEAD
-import { User, Database, extendDatabase, Context } from 'koishi-core'
-=======
-import { User, Channel, Database, extendDatabase, Context } from 'koishi-core'
->>>>>>> 47b1a7bd
+import { User, Database, extendDatabase, Context, Channel } from 'koishi-core'
 
 export * from './database'
 export default MongoDatabase
@@ -84,60 +80,23 @@
     else await this.user.updateOne({ [type]: id }, { $set: escapeKey(data) }, { upsert: true })
   },
 
-<<<<<<< HEAD
-  async getChannel(type, pid, fields) {
+  async getChannel(type, pid, fields = Channel.fields) {
     if (Array.isArray(pid)) {
       if (fields && !fields.length) return pid.map(id => ({ id: `${type}:${id}` } as any))
       const channels = await this.channel.find({ _id: { $in: pid.map(id => `${type}:${id}`) } }).project(projection(fields)).toArray()
       return channels.map(channel => ({ ...channel, id: `${channel.type}:${channel.pid}` }))
-=======
-  async getGroup(groupId, ...args) {
-    const selfId = typeof args[0] === 'number' ? args.shift() as number : 0
-    const fields = args[0] as any || Channel.fields
-    if (fields && !fields.length) return {} as any
-    const f = {}
-    for (const field of fields) f[field] = 1
-    const [data] = await this.group.find({ _id: groupId }).project(f).toArray()
-    const fallback = Channel.create(groupId, selfId)
-    if (!data?.assignee && selfId && groupId) {
-      await this.group.updateOne({ _id: groupId }, { $set: { assignee: selfId, flag: 0 } }, { upsert: true })
->>>>>>> 47b1a7bd
     }
     if (fields && !fields.length) return { id: `${type}:${pid}` } as any
     const [data] = await this.channel.find({ type, pid }).project(projection(fields)).toArray()
     return data && { ...data, id: `${type}:${pid}` }
   },
 
-<<<<<<< HEAD
-  async getChannelList(fields, type, assignees) {
+  async getChannelList(fields = Channel.fields, type?, assignees?) {
     const idMap: (readonly [string, readonly string[]])[] = assignees ? [[type, assignees]]
       : type ? [[type, this.app.servers[type].bots.map(bot => bot.selfId)]]
         : Object.entries(this.app.servers).map(([type, { bots }]) => [type, bots.map(bot => bot.selfId)])
     const channels = await this.channel.find({ $or: idMap.map(([type, ids]) => ({ type, pid: { $in: ids } })) }).project(projection(fields)).toArray()
     return channels.map(channel => ({ ...channel, id: `${channel.type}:${channel.pid}` }))
-=======
-  async getAllGroups(...args) {
-    let assignees: number[]
-    let fields: readonly Channel.Field[]
-    if (args.length > 1) {
-      fields = args[0]
-      assignees = args[1] as number[]
-    } else if (args.length && typeof args[0][0] === 'number') {
-      fields = Channel.fields
-      assignees = args[0] as any
-    } else {
-      fields = args[0] || Channel.fields
-      assignees = await this.app.getSelfIds()
-    }
-    if (!assignees.length) return []
-    const f = {}
-    for (const field of fields) f[field] = 1
-    const fallback = Channel.create(0, 0)
-    const results = await this.group.find({ assignee: { $in: assignees } }).project(f).toArray()
-    return results.map(result => ({
-      ...fallback, ...result, id: result._id,
-    }))
->>>>>>> 47b1a7bd
   },
 
   async setChannel(type, pid, data) {
