--- conflicted
+++ resolved
@@ -1,14 +1,10 @@
 import { MongoClient, Db, Collection } from 'mongodb'
-import { App, Channel, Database, User, Tables } from 'koishi-core'
+import { App, Channel, Database, User, Tables as KoishiTables } from 'koishi-core'
 import { URLSearchParams } from 'url'
 
-<<<<<<< HEAD
-export interface Collections extends Tables { }
-=======
 type TableType = keyof Tables
 
 export interface Tables extends KoishiTables { }
->>>>>>> 00302902
 
 export interface Config {
   username?: string
@@ -54,30 +50,21 @@
     )
     this.db = this.client.db(this.config.name)
     if (this.config.prefix) {
-      this.db.collection = ((func, prefix) => function collection<T extends keyof Collections>(name: T) {
+      this.db.collection = ((func, prefix) => function collection<T extends TableType>(name: T) {
         return func(`${prefix}.${name}`)
       })(this.db.collection.bind(this.db), this.config.prefix)
     }
     this.user = this.db.collection('user')
     this.channel = this.db.collection('channel')
-<<<<<<< HEAD
-    await Promise.all([
-      this.user.createIndex({ id: 1 }, { unique: true }),
-      this.user.createIndex({ onebot: 1 }, { unique: true, sparse: true }),
-      this.user.createIndex({ telegram: 1 }, { unique: true, sparse: true }),
-      this.channel.createIndex({ type: 1, pid: 1 }, { unique: true }),
-    ])
-=======
     const platforms = ['onebot', 'telegram', 'discord']
     await this.user.createIndexes([
       { key: { id: 1 }, unique: true },
       ...platforms.map(platform => ({ key: { [platform]: 1 }, unique: true, sparse: true })),
     ])
     this.channel.createIndex({ type: 1, pid: 1 }, { unique: true })
->>>>>>> 00302902
   }
 
-  collection<T extends keyof Collections>(name: T): Collection<Collections[T]> {
+  collection<T extends TableType>(name: T): Collection<Tables[T]> {
     return this.db.collection(name)
   }
 
