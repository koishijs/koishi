{
  "name": "koishi-core",
  "description": "Core features for Koishi",
  "version": "3.13.0",
  "main": "lib/index.js",
  "typings": "lib/index.d.ts",
  "engines": {
    "node": ">=12.0.0"
  },
  "files": [
    "lib"
  ],
  "author": "Shigma <1700011071@pku.edu.cn>",
  "license": "MIT",
  "repository": {
    "type": "git",
    "url": "git+https://github.com/koishijs/koishi.git"
  },
  "bugs": {
    "url": "https://github.com/koishijs/koishi/issues"
  },
  "homepage": "https://github.com/koishijs/koishi/tree/master/packages/koishi-core#readme",
  "keywords": [
    "bot",
    "qqbot",
    "cqhttp",
    "coolq",
    "chatbot",
    "koishi"
  ],
  "devDependencies": {
    "@sinonjs/fake-timers": "^7.1.2",
    "@types/koa": "^2.13.1",
<<<<<<< HEAD
    "chai": "^4.3.4",
    "jest-mock": "^27.0.6",
    "koishi-test-utils": "^6.0.1"
=======
    "koishi-test-utils": "^6.1.0"
>>>>>>> f0262216
  },
  "dependencies": {
    "@koa/router": "^10.0.0",
    "@types/koa__router": "^8.0.4",
    "@types/lru-cache": "^5.1.0",
    "@types/ws": "^7.4.2",
    "axios": "^0.21.1",
    "fastest-levenshtein": "^1.0.12",
    "koa": "^2.13.1",
    "koa-bodyparser": "^4.3.0",
    "koishi-utils": "^4.2.3",
    "lru-cache": "^6.0.0",
    "ws": "^7.5.3"
  }
}<|MERGE_RESOLUTION|>--- conflicted
+++ resolved
@@ -31,13 +31,9 @@
   "devDependencies": {
     "@sinonjs/fake-timers": "^7.1.2",
     "@types/koa": "^2.13.1",
-<<<<<<< HEAD
     "chai": "^4.3.4",
     "jest-mock": "^27.0.6",
-    "koishi-test-utils": "^6.0.1"
-=======
     "koishi-test-utils": "^6.1.0"
->>>>>>> f0262216
   },
   "dependencies": {
     "@koa/router": "^10.0.0",
