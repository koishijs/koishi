--- conflicted
+++ resolved
@@ -1,11 +1,7 @@
 {
   "name": "koishi-core",
   "description": "Core features for Koishi",
-<<<<<<< HEAD
-  "version": "1.12.0",
-=======
   "version": "2.0.0-beta.0",
->>>>>>> 20ec1985
   "main": "dist/index.js",
   "typings": "dist/index.d.ts",
   "files": [
@@ -36,13 +32,6 @@
     "koishi"
   ],
   "devDependencies": {
-<<<<<<< HEAD
-    "@types/debug": "^4.1.5",
-    "@types/ws": "^7.2.4",
-    "get-port": "^5.1.1",
-    "koishi-database-memory": "^1.2.0",
-    "koishi-test-utils": "^3.3.0"
-=======
     "@types/koa": "^2.11.3",
     "@types/koa-router": "^7.4.1",
     "@types/ms": "^0.7.31",
@@ -50,22 +39,15 @@
     "get-port": "^5.1.1",
     "koishi-database-memory": "^2.0.0-beta.0",
     "koishi-test-utils": "^4.0.0-beta.0"
->>>>>>> 20ec1985
   },
   "dependencies": {
     "@types/koa-bodyparser": "^4.3.0",
     "axios": "^0.19.2",
-<<<<<<< HEAD
-    "debug": "^4.1.1",
-    "escape-string-regexp": "^3.0.0",
-    "koishi-utils": "^1.0.4",
-=======
     "escape-string-regexp": "^4.0.0",
     "koa": "^2.13.0",
     "koa-bodyparser": "^4.3.0",
     "koa-router": "^9.1.0",
     "koishi-utils": "^2.1.2",
->>>>>>> 20ec1985
     "leven": "^3.1.0",
     "ms": "^2.1.2",
     "ws": "^7.3.1"
