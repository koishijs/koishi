{
  "name": "koishi-core",
  "description": "Core features for Koishi",
  "version": "2.0.0-beta.11",
  "main": "dist/index.js",
  "typings": "dist/index.d.ts",
  "engines": {
    "node": ">=12.0.0"
  },
  "files": [
    "dist"
  ],
  "author": "Shigma <1700011071@pku.edu.cn>",
  "license": "LGPL-3.0-or-later",
  "scripts": {
    "lint": "eslint src --ext .ts",
    "precommit": "yarn lint",
    "prepack": "tsc -b"
  },
  "repository": {
    "type": "git",
    "url": "git+https://github.com/koishijs/koishi.git"
  },
  "bugs": {
    "url": "https://github.com/koishijs/koishi/issues"
  },
  "homepage": "https://github.com/koishijs/koishi/tree/master/packages/koishi-core#readme",
  "keywords": [
    "bot",
    "qqbot",
    "cqhttp",
    "coolq",
    "chatbot",
    "koishi"
  ],
  "devDependencies": {
    "@types/koa": "^2.11.3",
    "@types/lru-cache": "^5.1.0",
    "koishi-test-utils": "^4.0.0-beta.4"
  },
  "dependencies": {
    "@types/koa-bodyparser": "^4.3.0",
    "@types/koa-router": "^7.4.1",
    "escape-string-regexp": "^4.0.0",
    "koa": "^2.13.0",
    "koa-bodyparser": "^4.3.0",
<<<<<<< HEAD
    "koa-router": "^9.4.0",
    "koishi-utils": "^2.2.0",
    "leven": "^3.1.0"
=======
    "koa-router": "^9.1.0",
    "koishi-utils": "^3.0.0",
    "leven": "^3.1.0",
    "lru-cache": "^6.0.0"
>>>>>>> ab4dec39
  }
}<|MERGE_RESOLUTION|>--- conflicted
+++ resolved
@@ -44,15 +44,9 @@
     "escape-string-regexp": "^4.0.0",
     "koa": "^2.13.0",
     "koa-bodyparser": "^4.3.0",
-<<<<<<< HEAD
     "koa-router": "^9.4.0",
-    "koishi-utils": "^2.2.0",
-    "leven": "^3.1.0"
-=======
-    "koa-router": "^9.1.0",
     "koishi-utils": "^3.0.0",
     "leven": "^3.1.0",
     "lru-cache": "^6.0.0"
->>>>>>> ab4dec39
   }
 }