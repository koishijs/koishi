<<<<<<< HEAD
import { User, Group } from './database'
import { ParsedCommandLine } from './command'
=======
import { User, Group, UserField, GroupField, createUser, UserData, GroupData } from './database'
import { ParsedCommandLine, Command } from './command'
import { isInteger, contain, observe, Observed } from 'koishi-utils'
>>>>>>> 20ec1985
import { App } from './app'

export type PostType = 'message' | 'notice' | 'request' | 'meta_event' | 'send'
export type MessageType = 'private' | 'group' | 'discuss'

export interface MetaTypeMap {
  message: MessageType
  notice: 'group_upload' | 'group_admin' | 'group_increase' | 'group_decrease' | 'group_ban' | 'friend_add' | 'group_recall'
  request: 'friend' | 'group'
  // eslint-disable-next-line camelcase
  meta_event: 'lifecycle' | 'heartbeat'
}

export interface SubTypeMap {
  message: 'friend' | 'group' | 'discuss' | 'other' | 'normal' | 'anonymous' | 'notice'
  notice: 'set' | 'unset' | 'approve' | 'invite' | 'leave' | 'kick' | 'kick_me' | 'ban' | 'lift_ban'
  request: 'add' | 'invite'
  // eslint-disable-next-line camelcase
  meta_event: 'enable' | 'disable' | 'connect'
}

export enum contextTypes {
  user = 0,
  group = 1,
  discuss = 2,
}

export type ContextType = keyof typeof contextTypes

export interface ResponsePayload {
  delete?: boolean
  ban?: boolean
  banDuration?: number
  kick?: boolean
  reply?: string
  autoEscape?: boolean
  atSender?: boolean
  approve?: boolean
  remark?: string
  reason?: string
}

export interface ParsedMessage {
  atMe?: boolean
  nickname?: string
  prefix?: string
  message?: string
}

/** CQHTTP Meta Information */
<<<<<<< HEAD
export interface Meta <T extends PostType = PostType> {
  // database bindings
  $user?: User
  $group?: Group

  // context identifier
  $ctxId?: number
  $ctxType?: ContextType

  // other properties
  $app?: App
  $argv?: ParsedCommandLine
  $parsed?: ParsedMessage

  // quick operations
  $response?: (payload: ResponsePayload) => void
  $delete?: () => Promise<void>
  $kick?: () => Promise<void>
  $ban?: (duration?: number) => Promise<void>
  $approve?: (remark?: string) => Promise<void>
  $reject?: (reason?: string) => Promise<void>
  $send?: (message: string, autoEscape?: boolean) => Promise<void>

=======
export interface Meta {
>>>>>>> 20ec1985
  // basic properties
  postType?: PostType
  messageType?: MetaTypeMap['message']
  noticeType?: MetaTypeMap['notice']
  requestType?: MetaTypeMap['request']
  metaEventType?: MetaTypeMap['meta_event']
  subType?: SubTypeMap[keyof SubTypeMap]
  selfId?: number
  userId?: number
  groupId?: number
  discussId?: number
  time?: number

  // message event
  messageId?: number
  message?: string
  rawMessage?: string
  font?: number
  sender?: SenderInfo
  anonymous?: AnonymousInfo

  // notice event
  operatorId?: number
  duration?: number
  file?: FileInfo

  // request event
  comment?: string
  flag?: string

  // metaEvent event
  status?: StatusInfo
  interval?: number
}

export class Meta <U extends UserField = never, G extends GroupField = never> {
  $user?: User<U>
  $group?: Group<G>
  $ctxId?: number
  $ctxType?: ContextType
  $app?: App
  $argv?: ParsedCommandLine
  $parsed?: ParsedMessage
  $response?: (payload: ResponsePayload) => void

  private $_delay?: number
  private $_hooks?: (() => void)[] = []

  constructor (meta: Partial<Meta>) {
    Object.assign(this, meta)
  }

  toJSON () {
    return Object.fromEntries(Object.entries(this).filter(([key]) => {
      return !key.startsWith('_') && !key.startsWith('$')
    }))
  }

  get $bot () {
    return this.$app.bots[this.selfId]
  }

  get $username (): string {
    const idString = '' + this.userId
    return this.$user && this.$user['name'] && idString !== this.$user['name']
      ? this.$user['name']
      : this.anonymous
        ? this.anonymous.name
        : this.sender
          ? this.sender.card || this.sender.nickname
          : idString
  }

  async $send (message: string, autoEscape = false) {
    if (this.$app.options.preferSync) {
      await this.$bot.sendMsg(this.messageType, this.$ctxId, message, autoEscape)
      return
    }
    if (this.$response) {
      const _meta = this.$bot._createSendMeta(this.messageType, this.$ctxType, this.$ctxId, message)
      if (this.$app.bail(this, 'before-send', _meta)) return
      return this.$response({ reply: message, autoEscape, atSender: false })
    }
    return this.$bot.sendMsgAsync(this.messageType, this.$ctxId, message, autoEscape)
  }

  $cancelQueued (delay = 0) {
    this.$_hooks.forEach(Reflect.apply)
    this.$_delay = delay
  }

  async $sendQueued (message: string | void, delay?: number) {
    if (!message) return
    if (typeof delay === 'undefined') {
      const { queueDelay = 100 } = this.$app.options
      delay = typeof queueDelay === 'function' ? queueDelay(message, this) : queueDelay
    }
    return new Promise<void>(async (resolve) => {
      const hook = () => {
        resolve()
        clearTimeout(timer)
        const index = this.$_hooks.indexOf(hook)
        if (index >= 0) this.$_hooks.splice(index, 1)
      }
      this.$_hooks.push(hook)
      const timer = setTimeout(async () => {
        await this.$send(message)
        this.$_delay = delay
        hook()
      }, this.$_delay || 0)
    })
  }

  /** 在元数据上绑定一个可观测群实例 */
  async observeGroup <T extends GroupField = never> (fields: Iterable<T> = []): Promise<Group<T | G>> {
    const fieldSet = new Set<GroupField>(fields)
    const { groupId, $argv, $group } = this
    if ($argv) Command.collect($argv, 'group', fieldSet)

    // 对于已经绑定可观测群的，判断字段是否需要自动补充
    if ($group) {
      for (const key in $group) {
        fieldSet.delete(key as any)
      }
      if (fieldSet.size) {
        const data = await this.$app.database.getGroup(groupId, [...fieldSet])
        groupCache[groupId] = $group._merge(data)
        groupCache[groupId]._timestamp = Date.now()
      }
      return $group as any
    }

    // 如果存在满足可用的缓存数据，使用缓存代替数据获取
    const cache = groupCache[groupId]
    const fieldArray = [...fieldSet]
    const timestamp = Date.now()
    const isActiveCache = cache
      && contain(Object.keys(cache), fieldArray)
      && timestamp - cache._timestamp < this.$app.options.groupCacheTimeout
    if (isActiveCache) {
      return this.$group = cache as any
    }

    // 绑定一个新的可观测群实例
    const data = await this.$app.database.getGroup(groupId, fieldArray)
    const group = groupCache[groupId] = observe(data, diff => this.$app.database.setGroup(groupId, diff), `group ${groupId}`)
    groupCache[groupId]._timestamp = timestamp
    return this.$group = group
  }

  /** 在元数据上绑定一个可观测用户实例 */
  async observeUser <T extends UserField = never> (fields: Iterable<T> = []): Promise<User<T | U>> {
    const fieldSet = new Set<UserField>(fields)
    const { userId, $argv, $user } = this
    if ($argv) Command.collect($argv, 'user', fieldSet)

    // 对于已经绑定可观测用户的，判断字段是否需要自动补充
    if ($user && !this.anonymous) {
      for (const key in $user) {
        fieldSet.delete(key as any)
      }
      if (fieldSet.size) {
        const data = await this.$app.database.getUser(userId, [...fieldSet])
        userCache[userId] = $user._merge(data)
        userCache[userId]._timestamp = Date.now()
      }
    }

    if ($user) return $user as any

    const defaultAuthority = typeof this.$app.options.defaultAuthority === 'function'
      ? this.$app.options.defaultAuthority(this)
      : this.$app.options.defaultAuthority || 0

    // 确保匿名消息不会写回数据库
    if (this.anonymous) {
      const user = observe(createUser(userId, defaultAuthority))
      return this.$user = user
    }

    // 如果存在满足可用的缓存数据，使用缓存代替数据获取
    const cache = userCache[userId]
    const fieldArray = [...fieldSet]
    const timestamp = Date.now()
    const isActiveCache = cache
      && contain(Object.keys(cache), fieldArray)
      && timestamp - cache._timestamp < this.$app.options.userCacheTimeout
    if (isActiveCache) {
      return this.$user = cache as any
    }

    // 绑定一个新的可观测用户实例
    const data = await this.$app.database.getUser(userId, defaultAuthority, fieldArray)
    const user = userCache[userId] = observe(data, diff => this.$app.database.setUser(userId, diff), `user ${userId}`)
    userCache[userId]._timestamp = timestamp
    return this.$user = user
  }
}

const userCache: Record<number, Observed<Partial<UserData & { _timestamp: number }>>> = {}
const groupCache: Record<number, Observed<Partial<GroupData & { _timestamp: number }>>> = {}

export class MessageBuffer {
  private buffer = ''
  private original = false

  public hasSent = false
  public send: Meta['$send']
  public sendQueued: Meta['$sendQueued']

  constructor (private meta: Meta) {
    this.send = meta.$send.bind(meta)
    this.sendQueued = meta.$sendQueued.bind(meta)

    meta.$send = async (message: string) => {
      if (!message) return
      if (this.original) {
        this.hasSent = true
        return this.send(message)
      }
      this.buffer += message
    }

    meta.$sendQueued = async (message, delay) => {
      if (!message) return
      if (this.original) {
        this.hasSent = true
        return this.sendQueued(message, delay)
      }
      return this._flush(this.buffer + message, delay)
    }
  }

  write (message: string) {
    this.buffer += message
  }

  private async _flush (message: string, delay?: number) {
    this.original = true
    message = message.trim()
    if (message) this.hasSent = true
    await this.sendQueued(message, delay)
    this.buffer = ''
    this.original = false
  }

  flush () {
    return this._flush(this.buffer)
  }

  async run <T> (callback: () => T | Promise<T>) {
    this.original = false
    const send = this.meta.$send
    const sendQueued = this.meta.$sendQueued
    const result = await callback()
    this.meta.$sendQueued = sendQueued
    this.meta.$send = send
    this.original = true
    return result
  }

  async end (message = '') {
    this.buffer += message
    await this.flush()
    this.original = true
    delete this.meta.$send
    delete this.meta.$sendQueued
  }
}

export interface AnonymousInfo {
  id?: number
  name: string
  flag: string
}

export interface FileInfo {
  id: string
  name: string
  size: number
  busid: number
}

export interface AccountInfo {
  userId: number
  nickname: string
}

export interface StrangerInfo extends AccountInfo {
  sex: 'male' | 'female' | 'unknown'
  age: number
}

export type GroupRole = 'owner' | 'admin' | 'member'

export interface SenderInfo extends StrangerInfo {
  area?: string
  card?: string
  level?: string
  role?: GroupRole
  title?: string
}

export interface StatusInfo {
  appInitialized: boolean
  appEnabled: boolean
  pluginsGood: boolean
  appGood: boolean
  online: boolean
  good: boolean
}

/**
 * get context unique id
 * @example
 * getContextId(meta) // user123, group456, discuss789
 */
export function getContextId (meta: Meta) {
  const type = meta.messageType === 'private' ? 'user' : meta.messageType
  return type + meta[`${type}Id`]
}

/**
 * get session unique id
 * @example
 * getSessionId(meta) // 123user123, 123group456, 123discuss789
 */
export function getSessionId (meta: Meta) {
  return meta.$ctxId + meta.$ctxType + meta.userId
}

export function getTargetId (target: string | number) {
  if (typeof target !== 'string' && typeof target !== 'number') return
  let qq = +target
  if (!qq) {
    const capture = /\[CQ:at,qq=(\d+)\]/.exec(target as any)
    if (capture) qq = +capture[1]
  }
  if (!isInteger(qq)) return
  return qq
}<|MERGE_RESOLUTION|>--- conflicted
+++ resolved
@@ -1,11 +1,6 @@
-<<<<<<< HEAD
-import { User, Group } from './database'
-import { ParsedCommandLine } from './command'
-=======
 import { User, Group, UserField, GroupField, createUser, UserData, GroupData } from './database'
 import { ParsedCommandLine, Command } from './command'
 import { isInteger, contain, observe, Observed } from 'koishi-utils'
->>>>>>> 20ec1985
 import { App } from './app'
 
 export type PostType = 'message' | 'notice' | 'request' | 'meta_event' | 'send'
@@ -56,33 +51,7 @@
 }
 
 /** CQHTTP Meta Information */
-<<<<<<< HEAD
-export interface Meta <T extends PostType = PostType> {
-  // database bindings
-  $user?: User
-  $group?: Group
-
-  // context identifier
-  $ctxId?: number
-  $ctxType?: ContextType
-
-  // other properties
-  $app?: App
-  $argv?: ParsedCommandLine
-  $parsed?: ParsedMessage
-
-  // quick operations
-  $response?: (payload: ResponsePayload) => void
-  $delete?: () => Promise<void>
-  $kick?: () => Promise<void>
-  $ban?: (duration?: number) => Promise<void>
-  $approve?: (remark?: string) => Promise<void>
-  $reject?: (reason?: string) => Promise<void>
-  $send?: (message: string, autoEscape?: boolean) => Promise<void>
-
-=======
 export interface Meta {
->>>>>>> 20ec1985
   // basic properties
   postType?: PostType
   messageType?: MetaTypeMap['message']
