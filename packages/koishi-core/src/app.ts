import debug from 'debug'
import escapeRegex from 'escape-string-regexp'
import { Sender } from './sender'
import { Server, createServer, ServerType } from './server'
import { Command, ShortcutConfig, ParsedCommandLine, ParsedLine } from './command'
import { Context, Middleware, NextFunction, ContextScope } from './context'
import { GroupFlag, UserFlag, UserField, createDatabase, DatabaseConfig, GroupField } from './database'
import { Meta } from './meta'
import { simplify, noop } from 'koishi-utils'
import { errors } from './messages'
import checker from './plugins/checker'
import help from './plugins/help'
import suggest from './plugins/suggest'
import throttle from './plugins/throttle'

export interface AppOptions {
  port?: number
  token?: string
  secret?: string
  selfId?: number
  server?: string
  type?: ServerType
  database?: DatabaseConfig
  nickname?: string | string[]
  retryTimes?: number
  retryInterval?: number
  maxMiddlewares?: number
  commandPrefix?: string | string[]
<<<<<<< HEAD
  defaultAffinity?: number | ((meta: Meta) => number)
=======
  defaultAuthority?: number | ((meta: Meta) => number)
>>>>>>> 28b9e4ff
  quickOperationTimeout?: number
  similarityCoefficient?: number
}

const selfIds = new Set<number>()
export const appMap: Record<number, App> = {}
export const appList: App[] = []

const onStartHooks = new Set<(...app: App[]) => void>()
export function onStart (hook: (...app: App[]) => void) {
  onStartHooks.add(hook)
}

const onStopHooks = new Set<(...app: App[]) => void>()
export function onStop (hook: (...app: App[]) => void) {
  onStopHooks.add(hook)
}

export async function startAll () {
  await Promise.all(appList.map(async app => app.start()))
}

export async function stopAll () {
  await Promise.all(appList.map(async app => app.stop()))
}

let getSelfIdsPromise: Promise<any>
export async function getSelfIds () {
  if (!getSelfIdsPromise) {
    getSelfIdsPromise = Promise.all(appList.map(async (app) => {
      if (app.selfId || !app.options.type) return
      const info = await app.sender.getLoginInfo()
      app.prepare(info.userId)
    }))
  }
  await getSelfIdsPromise
  return Array.from(selfIds)
}

export interface MajorContext extends Context {
  except (...ids: number[]): Context
}

const appScope: ContextScope = [[null, []], [null, []], [null, []]]
const appIdentifier = ContextScope.stringify(appScope)

const nicknameSuffix = '([,，]\\s*|\\s+)'
function createLeadingRE (patterns: string[], prefix = '', suffix = '') {
  return patterns.length ? new RegExp(`^${prefix}(${patterns.map(escapeRegex).join('|')})${suffix}`) : /^/
}

const defaultOptions: AppOptions = {
  maxMiddlewares: 64,
  retryInterval: 5000,
}

function defineProperty <T, K extends keyof T> (object: T, key: K, value: T[K]) {
  Object.defineProperty(object, key, { writable: true, value })
}

export enum Status { closed, opening, open, closing }

export class App extends Context {
  app = this
  options: AppOptions
  server: Server
  atMeRE: RegExp
  prefixRE: RegExp
  nicknameRE: RegExp
  status = Status.closed

  _commands: Command[] = []
  _commandMap: Record<string, Command> = {}
  _shortcuts: ShortcutConfig[] = []
  _shortcutMap: Record<string, Command> = {}
  _middlewares: [Context, Middleware][] = []
  _hooks: Record<keyof any, [Context, (...args: any[]) => any][]> = {}

  private _users: MajorContext
  private _groups: MajorContext
  private _discusses: MajorContext
  private _isReady = false
  private _middlewareCounter = 0
  private _middlewareSet = new Set<number>()
  private _contexts: Record<string, Context> = { [appIdentifier]: this }

  constructor (options: AppOptions = {}) {
    super(appIdentifier, appScope)

    // resolve options
    this.options = { ...defaultOptions, ...options }
    if (options.database && Object.keys(options.database).length) {
      this.database = createDatabase(options.database)
    }
    if (!options.type && typeof options.server === 'string') {
      this.options.type = this.options.server.split(':', 1)[0] as any
    }
    if (this.options.type) {
      this.server = createServer(this)
      this.sender = new Sender(this)
    }

    // register application
    appList.push(this)
    if (this.selfId) this.prepare()

    // bind built-in event listeners
    this.on('message', this._applyMiddlewares)
    this.on('before-attach-user', Command.attachUserFields)
    this.on('before-attach-group', Command.attachGroupFields)
    this.middleware(this._preprocess)

    // apply default logger
    this.on('logger', (scope, message) => debug(scope)(message))

    // apply internal plugins
    this.plugin(checker)
    this.plugin(help)
    this.plugin(suggest)
    this.plugin(throttle)
  }

  get users () {
    if (this._users) return this._users
    const users = this.createContext([[null, []], [[], null], [[], null]]) as MajorContext
    users.except = (...ids) => this.createContext([[null, ids], [[], null], [[], null]])
    return this._users = users
  }

  get groups () {
    if (this._groups) return this._groups
    const groups = this.createContext([[[], null], [null, []], [[], null]]) as MajorContext
    groups.except = (...ids) => this.createContext([[[], null], [null, ids], [[], null]])
    return this._groups = groups
  }

  get discusses () {
    if (this._discusses) return this._discusses
    const discusses = this.createContext([[[], null], [[], null], [null, []]]) as MajorContext
    discusses.except = (...ids) => this.createContext([[[], null], [[], null], [null, ids]])
    return this._discusses = discusses
  }

  get selfId () {
    return this.options.selfId
  }

  get version () {
    return this.server?.version
  }

  prepare (selfId?: number) {
    if (selfId) {
      this.options.selfId = selfId
      if (!this._isReady && this.server.isListening) {
        this.parallelize('ready')
        this._isReady = true
      }
    }
    appMap[this.selfId] = this
    selfIds.add(this.selfId)
    if (this.server) {
      this.server.appMap[this.selfId] = this
    }
    const { nickname, commandPrefix } = this.options
    const nicknames = Array.isArray(nickname) ? nickname : nickname ? [nickname] : []
    const prefixes = Array.isArray(commandPrefix) ? commandPrefix : [commandPrefix || '']
    this.atMeRE = new RegExp(`^\\[CQ:at,qq=${this.selfId}\\]${nicknameSuffix}`)
    this.nicknameRE = createLeadingRE(nicknames, '@?', nicknameSuffix)
    this.prefixRE = createLeadingRE(prefixes)
  }

  destroy () {
    const index = appList.indexOf(this)
    if (index >= 0) appList.splice(index, 1)
    delete appMap[this.selfId]
    selfIds.delete(this.selfId)
    if (this.server) {
      const index = this.server.appList.indexOf(this)
      if (index >= 0) this.server.appList.splice(index, 1)
      delete this.server.appMap[this.selfId]
    }
  }

  createContext (scope: string | ContextScope) {
    if (typeof scope === 'string') scope = ContextScope.parse(scope)
    scope = scope.map(([include, exclude]) => {
      return include ? [include.sort(), exclude] : [include, exclude.sort()]
    })
    const identifier = ContextScope.stringify(scope)
    if (!this._contexts[identifier]) {
      const ctx = this._contexts[identifier] = new Context(identifier, scope)
      ctx.database = this.database
      ctx.sender = this.sender
      ctx.app = this
    }
    return this._contexts[identifier]
  }

  discuss (...ids: number[]) {
    return this.createContext([[[], null], [[], null], [ids, null]])
  }

  group (...ids: number[]) {
    return this.createContext([[[], null], [ids, null], [[], null]])
  }

  user (...ids: number[]) {
    return this.createContext([[ids, null], [[], null], [[], null]])
  }

  async start () {
    this.status = Status.opening
    this.parallelize('before-connect')
    const tasks: Promise<any>[] = []
    if (this.database) {
      for (const type in this.options.database) {
        tasks.push(this.database[type]?.start?.())
      }
    }
    if (this.server) {
      tasks.push(this.server.listen())
    }
    await Promise.all(tasks)
    this.status = Status.open
    this.logger('koishi:app').debug('started')
    this.parallelize('connect')
    if (this.selfId && !this._isReady) {
      this.parallelize('ready')
      this._isReady = true
    }
    if (appList.every(app => app.status === Status.open)) {
      onStartHooks.forEach(hook => hook(...appList))
    }
  }

  async stop () {
    this.status = Status.closing
    this.parallelize('before-disconnect')
    const tasks: Promise<any>[] = []
    if (this.database) {
      for (const type in this.options.database) {
        tasks.push(this.database[type]?.stop?.())
      }
    }
    await Promise.all(tasks)
    if (this.server) {
      this.server.close()
    }
    this.status = Status.closed
    this.logger('koishi:app').debug('stopped')
    this.parallelize('disconnect')
    if (appList.every(app => app.status === Status.closed)) {
      onStopHooks.forEach(hook => hook(...appList))
    }
  }

  private _preprocess = async (meta: Meta<'message'>, next: NextFunction) => {
    // strip prefix
    let capture: RegExpMatchArray
    let atMe = false
    let nickname = ''
    let prefix: string = null
    let message = simplify(meta.message.trim())

    if (meta.messageType !== 'private' && (capture = message.match(this.atMeRE))) {
      atMe = true
      nickname = capture[0]
      message = message.slice(capture[0].length)
    }

    if ((capture = message.match(this.nicknameRE))?.[0].length) {
      nickname = capture[0]
      message = message.slice(capture[0].length)
    }

    // eslint-disable-next-line no-cond-assign
    if (capture = message.match(this.prefixRE)) {
      prefix = capture[0]
      message = message.slice(capture[0].length)
    }

    // store parsed message
    defineProperty(meta, '$parsed', { atMe, nickname, prefix, message })

    // parse as command
    if (!meta.$argv && (prefix !== null || nickname || meta.messageType === 'private')) {
      defineProperty(meta, '$argv', this.parseCommandLine(message, meta))
    }

    // parse as shortcut
    if (!meta.$argv && !prefix) {
      for (const shortcut of this._shortcuts) {
        const { name, fuzzy, command, oneArg, prefix, options, args = [] } = shortcut
        if (prefix && !nickname) continue
        if (!fuzzy && message !== name) continue
        if (message.startsWith(name)) {
          const _message = message.slice(name.length)
          if (fuzzy && !nickname && _message.match(/^\S/)) continue
          const result: ParsedLine = oneArg
            ? { rest: '', options: {}, unknown: [], args: [_message.trim()] }
            : command.parse(_message.trim())
          result.options = { ...options, ...result.options }
          result.args.unshift(...args)
          defineProperty(meta, '$argv', { meta, command, ...result })
          break
        }
      }
    }

    if (!meta.$argv) {
      defineProperty(meta, '$argv', { meta })
    }

    const { command } = meta.$argv
    if (this.database) {
      if (meta.messageType === 'group') {
        // attach group data
        const groupFields = new Set<GroupField>(['flag', 'assignee'])
        this.parallelize(meta, 'before-attach-group', meta, groupFields)
        const group = await this.database.observeGroup(meta.groupId, Array.from(groupFields))
        defineProperty(meta, '$group', group)

        // emit attach event
        if (await this.serialize(meta, 'attach-group', meta)) return

        // ignore some group calls
        const isAssignee = !group.assignee || group.assignee === this.selfId
        const noCommand = group.flag & GroupFlag.noCommand
        const noResponse = group.flag & GroupFlag.noResponse || !isAssignee
        if (noCommand && command) return
        if (noResponse && !atMe) return
        const originalNext = next
        next = (fallback?: NextFunction) => noResponse as never || originalNext(fallback)
      }

      // attach user data
      const userFields = new Set<UserField>(['flag'])
<<<<<<< HEAD
      this.parallelize(meta, 'before-attach-user', meta, userFields)
      const defaultAffinity = typeof this.options.defaultAffinity === 'function'
        ? this.options.defaultAffinity(meta)
        : this.options.defaultAffinity || 0
      const user = await this.database.observeUser(meta.userId, defaultAffinity, Array.from(userFields))
      defineProperty(meta, '$user', user)
=======
      this.emitEvent(meta, 'before-user', userFields, meta.$argv)
      const defaultAuthority = typeof this.options.defaultAuthority === 'function'
        ? this.options.defaultAuthority(meta)
        : this.options.defaultAuthority || 0
      const user = await this.database.observeUser(meta.userId, defaultAuthority, Array.from(userFields))
      Object.defineProperty(meta, '$user', { value: user, writable: true })
>>>>>>> 28b9e4ff

      // emit attach event
      if (await this.serialize(meta, 'attach-user', meta)) return

      // ignore some user calls
      if (user.flag & UserFlag.ignore) return
    }

    // execute command
    if (command) {
      return command.execute(meta.$argv, next)
    }

    return next()
  }

  parseCommandLine (message: string, meta: Meta<'message'>): ParsedCommandLine {
    const name = message.split(/\s/, 1)[0]
    const command = this._getCommandByRawName(name)
    if (command?.context.match(meta)) {
      const result = command.parse(message.slice(name.length).trimStart())
      return { meta, command, ...result }
    }
  }

  executeCommandLine (message: string, meta: Meta<'message'>, next: NextFunction = noop) {
    if (!('$ctxType' in meta)) this.server.parseMeta(meta)
    const argv = this.parseCommandLine(message, meta)
    if (argv && !argv.command.getConfig('disable', meta)) {
      return argv.command.execute(argv, next)
    }
    return next()
  }

  private _applyMiddlewares = async (meta: Meta<'message'>) => {
    // preparation
    const counter = this._middlewareCounter++
    this._middlewareSet.add(counter)
    const middlewares: Middleware[] = this._middlewares
      .filter(([context]) => context.match(meta))
      .map(([_, middleware]) => middleware)

    // execute middlewares
    let index = 0
    const next = async (fallback?: NextFunction) => {
      if (!this._middlewareSet.has(counter)) {
        return this.logger('koishi').warn(new Error(errors.ISOLATED_NEXT))
      }
      if (fallback) middlewares.push((_, next) => fallback(next))
      try {
        return middlewares[index++]?.(meta, next)
      } catch (error) {
        this.parallelize('error/middleware', error)
        this.parallelize('error', error)
      }
    }
    await next()

    // update middleware set
    this._middlewareSet.delete(counter)
    this.parallelize(meta, 'after-middleware', meta)

    // flush user & group data
    await meta.$user?._update()
    await meta.$group?._update()
  }
}<|MERGE_RESOLUTION|>--- conflicted
+++ resolved
@@ -26,11 +26,7 @@
   retryInterval?: number
   maxMiddlewares?: number
   commandPrefix?: string | string[]
-<<<<<<< HEAD
-  defaultAffinity?: number | ((meta: Meta) => number)
-=======
   defaultAuthority?: number | ((meta: Meta) => number)
->>>>>>> 28b9e4ff
   quickOperationTimeout?: number
   similarityCoefficient?: number
 }
@@ -369,21 +365,12 @@
 
       // attach user data
       const userFields = new Set<UserField>(['flag'])
-<<<<<<< HEAD
       this.parallelize(meta, 'before-attach-user', meta, userFields)
-      const defaultAffinity = typeof this.options.defaultAffinity === 'function'
-        ? this.options.defaultAffinity(meta)
-        : this.options.defaultAffinity || 0
-      const user = await this.database.observeUser(meta.userId, defaultAffinity, Array.from(userFields))
       defineProperty(meta, '$user', user)
-=======
-      this.emitEvent(meta, 'before-user', userFields, meta.$argv)
+      const user = await this.database.observeUser(meta.userId, defaultAuthority, Array.from(userFields))
+        : this.options.defaultAuthority || 0
+        ? this.options.defaultAuthority(meta)
       const defaultAuthority = typeof this.options.defaultAuthority === 'function'
-        ? this.options.defaultAuthority(meta)
-        : this.options.defaultAuthority || 0
-      const user = await this.database.observeUser(meta.userId, defaultAuthority, Array.from(userFields))
-      Object.defineProperty(meta, '$user', { value: user, writable: true })
->>>>>>> 28b9e4ff
 
       // emit attach event
       if (await this.serialize(meta, 'attach-user', meta)) return
