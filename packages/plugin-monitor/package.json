{
  "name": "koishi-plugin-monitor",
  "version": "1.0.0-beta.33",
  "main": "lib/index.js",
  "typings": "lib/index.d.ts",
  "author": "Shigma <1700011071@pku.edu.cn>",
  "license": "MIT",
  "files": [
    "lib"
  ],
  "repository": {
    "type": "git",
    "url": "git+https://github.com/koishijs/koishi.git"
  },
  "bugs": {
    "url": "https://github.com/koishijs/koishi/issues"
  },
  "homepage": "https://github.com/koishijs/koishi#readme",
  "peerDependencies": {
<<<<<<< HEAD
    "koishi-core": "^3.13.0"
  },
  "dependencies": {
    "axios": "^0.21.1",
    "koishi-plugin-mongo": "^2.3.0",
    "koishi-plugin-mysql": "^3.4.0",
    "koishi-utils": "^4.2.3",
    "mysql": "^2.18.1"
=======
    "koishi-core": "^3.14.2"
>>>>>>> abdfbff8
  }
}<|MERGE_RESOLUTION|>--- conflicted
+++ resolved
@@ -17,17 +17,6 @@
   },
   "homepage": "https://github.com/koishijs/koishi#readme",
   "peerDependencies": {
-<<<<<<< HEAD
-    "koishi-core": "^3.13.0"
-  },
-  "dependencies": {
-    "axios": "^0.21.1",
-    "koishi-plugin-mongo": "^2.3.0",
-    "koishi-plugin-mysql": "^3.4.0",
-    "koishi-utils": "^4.2.3",
-    "mysql": "^2.18.1"
-=======
     "koishi-core": "^3.14.2"
->>>>>>> abdfbff8
   }
 }