{
  "name": "koishi-plugin-monitor",
  "version": "1.0.0-beta.31",
  "main": "lib/index.js",
  "typings": "lib/index.d.ts",
  "author": "Shigma <1700011071@pku.edu.cn>",
  "license": "MIT",
  "files": [
    "lib"
  ],
  "repository": {
    "type": "git",
    "url": "git+https://github.com/koishijs/koishi.git"
  },
  "bugs": {
    "url": "https://github.com/koishijs/koishi/issues"
  },
  "homepage": "https://github.com/koishijs/koishi#readme",
  "peerDependencies": {
<<<<<<< HEAD
    "koishi-core": "^3.12.3"
  },
  "dependencies": {
    "axios": "^0.21.1",
    "koishi-plugin-mongo": "workspace:packages/plugin-mongo",
    "koishi-plugin-mysql": "workspace:packages/plugin-mysql",
    "koishi-utils": "workspace:packages/koishi-utils",
    "mysql": "^2.18.1"
=======
    "koishi-core": "^3.13.0"
>>>>>>> f0262216
  }
}<|MERGE_RESOLUTION|>--- conflicted
+++ resolved
@@ -17,17 +17,13 @@
   },
   "homepage": "https://github.com/koishijs/koishi#readme",
   "peerDependencies": {
-<<<<<<< HEAD
-    "koishi-core": "^3.12.3"
+    "koishi-core": "^3.13.0"
   },
   "dependencies": {
     "axios": "^0.21.1",
-    "koishi-plugin-mongo": "workspace:packages/plugin-mongo",
-    "koishi-plugin-mysql": "workspace:packages/plugin-mysql",
-    "koishi-utils": "workspace:packages/koishi-utils",
+    "koishi-plugin-mongo": "^2.3.0",
+    "koishi-plugin-mysql": "^3.4.0",
+    "koishi-utils": "^4.2.3",
     "mysql": "^2.18.1"
-=======
-    "koishi-core": "^3.13.0"
->>>>>>> f0262216
   }
 }