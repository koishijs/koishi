{
  "name": "koishi-plugin-chess",
  "description": "Playing chess games in Koishi",
  "version": "3.1.0",
  "main": "lib/index.js",
  "typings": "lib/index.d.ts",
  "files": [
    "lib"
  ],
  "author": "Shigma <1700011071@pku.edu.cn>",
  "license": "MIT",
  "repository": {
    "type": "git",
    "url": "git+https://github.com/koishijs/koishi.git"
  },
  "bugs": {
    "url": "https://github.com/koishijs/koishi/issues"
  },
  "homepage": "https://koishi.js.org/plugins/other/image-search",
  "keywords": [
    "bot",
    "qqbot",
    "cqhttp",
    "coolq",
    "chatbot",
    "koishi",
    "plugin",
    "chess",
    "game"
  ],
  "peerDependencies": {
<<<<<<< HEAD
    "koishi-core": "^3.13.0",
    "koishi-plugin-puppeteer": "^2.1.4",
    "koishi-utils": "^4.2.3"
  },
  "dependencies": {
    "koishi-plugin-mysql": "^3.4.0"
=======
    "koishi-core": "^3.14.2",
    "koishi-plugin-puppeteer": "^2.1.7",
    "koishi-utils": "^4.3.0"
>>>>>>> abdfbff8
  }
}<|MERGE_RESOLUTION|>--- conflicted
+++ resolved
@@ -29,17 +29,8 @@
     "game"
   ],
   "peerDependencies": {
-<<<<<<< HEAD
-    "koishi-core": "^3.13.0",
-    "koishi-plugin-puppeteer": "^2.1.4",
-    "koishi-utils": "^4.2.3"
-  },
-  "dependencies": {
-    "koishi-plugin-mysql": "^3.4.0"
-=======
     "koishi-core": "^3.14.2",
     "koishi-plugin-puppeteer": "^2.1.7",
     "koishi-utils": "^4.3.0"
->>>>>>> abdfbff8
   }
 }