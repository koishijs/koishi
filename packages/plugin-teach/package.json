--- conflicted
+++ resolved
@@ -37,15 +37,10 @@
     "koishi-core": "^3.13.0"
   },
   "devDependencies": {
-<<<<<<< HEAD
     "@sinonjs/fake-timers": "^7.1.2",
     "jest-mock": "^27.0.6",
-    "koishi-plugin-mongo": "^2.2.3",
-    "koishi-plugin-mysql": "^3.3.2",
-=======
     "koishi-plugin-mongo": "^2.3.0",
     "koishi-plugin-mysql": "^3.4.0",
->>>>>>> f0262216
     "koishi-plugin-webui": "^4.6.3",
     "koishi-test-utils": "^6.1.0"
   },
