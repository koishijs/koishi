{
  "name": "koishi-plugin-teach",
  "description": "Teach plugin for Koishi",
<<<<<<< HEAD
  "version": "0.2.0",
=======
  "version": "1.0.0-beta.0",
>>>>>>> 20ec1985
  "main": "dist/index.js",
  "typings": "dist/index.d.ts",
  "files": [
    "dist"
  ],
  "author": "Shigma <1700011071@pku.edu.cn>",
  "license": "LGPL-3.0-or-later",
  "scripts": {
    "build": "tsc -b",
    "lint": "eslint src --ext .ts",
    "prepack": "tsc -b"
  },
  "repository": {
    "type": "git",
    "url": "git+https://github.com/koishijs/koishi.git"
  },
  "bugs": {
    "url": "https://github.com/koishijs/koishi/issues"
  },
  "homepage": "https://github.com/koishijs/koishi/packages/plugin-teach#readme",
  "keywords": [
    "bot",
    "qqbot",
    "cqhttp",
    "coolq",
    "chatbot",
    "koishi",
    "plugin",
    "teach",
    "dialogue",
    "conversation"
  ],
  "devDependencies": {
<<<<<<< HEAD
    "koishi-database-level": "^1.2.0",
    "koishi-database-mysql": "^1.2.0",
    "koishi-test-utils": "^3.3.0"
  },
  "dependencies": {
    "koishi-core": "^1.12.0",
    "koishi-utils": "^1.0.4"
=======
    "koishi-database-level": "^2.0.0-beta.0",
    "koishi-database-memory": "^2.0.0-beta.0",
    "koishi-plugin-mysql": "^2.0.0-beta.0",
    "koishi-test-utils": "^4.0.0-beta.0"
  },
  "dependencies": {
    "escape-string-regexp": "^4.0.0",
    "koishi-core": "^2.0.0-beta.0",
    "koishi-utils": "^2.1.2",
    "leven": "^3.1.0",
    "regexpp": "^3.1.0"
>>>>>>> 20ec1985
  }
}<|MERGE_RESOLUTION|>--- conflicted
+++ resolved
@@ -1,11 +1,7 @@
 {
   "name": "koishi-plugin-teach",
   "description": "Teach plugin for Koishi",
-<<<<<<< HEAD
-  "version": "0.2.0",
-=======
   "version": "1.0.0-beta.0",
->>>>>>> 20ec1985
   "main": "dist/index.js",
   "typings": "dist/index.d.ts",
   "files": [
@@ -39,15 +35,6 @@
     "conversation"
   ],
   "devDependencies": {
-<<<<<<< HEAD
-    "koishi-database-level": "^1.2.0",
-    "koishi-database-mysql": "^1.2.0",
-    "koishi-test-utils": "^3.3.0"
-  },
-  "dependencies": {
-    "koishi-core": "^1.12.0",
-    "koishi-utils": "^1.0.4"
-=======
     "koishi-database-level": "^2.0.0-beta.0",
     "koishi-database-memory": "^2.0.0-beta.0",
     "koishi-plugin-mysql": "^2.0.0-beta.0",
@@ -59,6 +46,5 @@
     "koishi-utils": "^2.1.2",
     "leven": "^3.1.0",
     "regexpp": "^3.1.0"
->>>>>>> 20ec1985
   }
 }