{
  "name": "koishi-plugin-recorder",
  "description": "Save Chat Records for Koishi",
<<<<<<< HEAD
  "version": "1.0.0",
=======
  "version": "2.0.0-beta.0",
>>>>>>> 20ec1985
  "main": "dist/index.js",
  "typings": "dist/index.d.ts",
  "files": [
    "dist"
  ],
  "author": "Shigma <1700011071@pku.edu.cn>",
  "license": "LGPL-3.0-or-later",
  "scripts": {
    "build": "tsc -b",
    "lint": "eslint src --ext .ts",
    "prepack": "tsc -b"
  },
  "repository": {
    "type": "git",
    "url": "git+https://github.com/koishijs/koishi.git"
  },
  "bugs": {
    "url": "https://github.com/koishijs/koishi/issues"
  },
  "homepage": "https://github.com/koishijs/koishi/packages/plugin-recorder#readme",
  "keywords": [
    "bot",
    "qqbot",
    "cqhttp",
    "coolq",
    "chatbot",
    "koishi",
    "plugin",
    "record",
    "recorder"
  ],
  "devDependencies": {
    "del": "^5.1.0",
<<<<<<< HEAD
    "koishi-test-utils": "^3.3.0"
  },
  "dependencies": {
    "koishi-core": "^1.12.0",
    "koishi-utils": "^1.0.4"
=======
    "koishi-test-utils": "^4.0.0-beta.0"
  },
  "dependencies": {
    "koishi-core": "^2.0.0-beta.0",
    "koishi-utils": "^2.1.2"
>>>>>>> 20ec1985
  }
}<|MERGE_RESOLUTION|>--- conflicted
+++ resolved
@@ -1,11 +1,7 @@
 {
   "name": "koishi-plugin-recorder",
   "description": "Save Chat Records for Koishi",
-<<<<<<< HEAD
-  "version": "1.0.0",
-=======
   "version": "2.0.0-beta.0",
->>>>>>> 20ec1985
   "main": "dist/index.js",
   "typings": "dist/index.d.ts",
   "files": [
@@ -39,18 +35,10 @@
   ],
   "devDependencies": {
     "del": "^5.1.0",
-<<<<<<< HEAD
-    "koishi-test-utils": "^3.3.0"
-  },
-  "dependencies": {
-    "koishi-core": "^1.12.0",
-    "koishi-utils": "^1.0.4"
-=======
     "koishi-test-utils": "^4.0.0-beta.0"
   },
   "dependencies": {
     "koishi-core": "^2.0.0-beta.0",
     "koishi-utils": "^2.1.2"
->>>>>>> 20ec1985
   }
 }