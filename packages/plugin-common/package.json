{
  "name": "koishi-plugin-common",
  "description": "Common plugins for Koishi",
  "version": "4.3.5",
  "main": "lib/index.js",
  "typings": "lib/index.d.ts",
  "files": [
    "lib"
  ],
  "author": "Shigma <1700011071@pku.edu.cn>",
  "license": "MIT",
  "scripts": {
    "lint": "eslint src --ext .ts"
  },
  "repository": {
    "type": "git",
    "url": "git+https://github.com/koishijs/koishi.git"
  },
  "bugs": {
    "url": "https://github.com/koishijs/koishi/issues"
  },
  "homepage": "https://github.com/koishijs/koishi/tree/master/packages/plugin-common#readme",
  "keywords": [
    "bot",
    "qqbot",
    "cqhttp",
    "coolq",
    "chatbot",
    "koishi",
    "plugin"
  ],
  "peerDependencies": {
    "koishi-core": "^3.14.2",
    "koishi-utils": "^4.3.0"
  },
  "devDependencies": {
<<<<<<< HEAD
    "@sinonjs/fake-timers": "^7.1.2",
    "chai": "^4.3.4",
    "jest-mock": "^27.0.6",
    "koishi-test-utils": "^6.1.0"
=======
    "koishi-test-utils": "^7.0.2"
>>>>>>> abdfbff8
  }
}<|MERGE_RESOLUTION|>--- conflicted
+++ resolved
@@ -34,13 +34,6 @@
     "koishi-utils": "^4.3.0"
   },
   "devDependencies": {
-<<<<<<< HEAD
-    "@sinonjs/fake-timers": "^7.1.2",
-    "chai": "^4.3.4",
-    "jest-mock": "^27.0.6",
-    "koishi-test-utils": "^6.1.0"
-=======
     "koishi-test-utils": "^7.0.2"
->>>>>>> abdfbff8
   }
 }