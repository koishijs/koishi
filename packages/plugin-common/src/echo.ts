--- conflicted
+++ resolved
@@ -3,14 +3,9 @@
 
 export function apply (ctx: Context) {
   ctx.command('echo <message...>', '向多个上下文发送广播', { authority: 2 })
-<<<<<<< HEAD
-    .option('-a, --anonymous', '匿名发送消息')
-    .option('-A, --force-anonymous', '匿名发送消息')
-=======
     .option('-a, --anonymous', '匿名发送消息', { authority: 3 })
     .option('-A, --force-anonymous', '匿名发送消息', { authority: 3 })
     .option('-e, --unescape', '发送非转义的消息', { authority: 3 })
->>>>>>> 20ec1985
     .option('-u, --user <id>', '指定信息发送的目标 QQ 号', { isString: true, authority: 4 })
     .option('-g, --group <id>', '指定信息发送的目标群号', { isString: true, authority: 4 })
     .option('-d, --discuss <id>', '指定信息发送的目标讨论组号', { isString: true, authority: 4 })
@@ -28,13 +23,10 @@
         channels[meta.messageType].push(meta.messageType === 'private' ? meta.userId : meta[meta.messageType + 'Id'])
       }
 
-<<<<<<< HEAD
-=======
       if (options.unescape) {
         message = CQCode.unescape(message)
       }
 
->>>>>>> 20ec1985
       if (options.forceAnonymous) {
         message = CQCode.stringify('anonymous') + message
       } else if (options.anonymous) {
